// Copyright 2018 Google Inc. All Rights Reserved.
//
// Licensed under the Apache License, Version 2.0 (the "License");
// you may not use this file except in compliance with the License.
// You may obtain a copy of the License at
//
//      http://www.apache.org/licenses/LICENSE-2.0
//
// Unless required by applicable law or agreed to in writing, software
// distributed under the License is distributed on an "AS IS" BASIS,
// WITHOUT WARRANTIES OR CONDITIONS OF ANY KIND, either express or implied.
// See the License for the specific language governing permissions and
// limitations under the License.

// Package messaging contains functions for sending messages and managing
// device subscriptions with Firebase Cloud Messaging (FCM).
package messaging // import "firebase.google.com/go/messaging"

import (
	"context"
	"encoding/json"
	"errors"
	"fmt"
	"net/http"
	"regexp"
	"strconv"
	"strings"
	"time"

	"firebase.google.com/go/internal"
)

const (
	messagingEndpoint = "https://fcm.googleapis.com/v1"
	batchEndpoint     = "https://fcm.googleapis.com/batch"
	iidEndpoint       = "https://iid.googleapis.com"
	iidSubscribe      = "iid/v1:batchAdd"
	iidUnsubscribe    = "iid/v1:batchRemove"

	firebaseClientHeader   = "X-Firebase-Client"
	apiFormatVersionHeader = "X-GOOG-API-FORMAT-VERSION"
	apiFormatVersion       = "2"

	internalError                  = "internal-error"
	invalidAPNSCredentials         = "invalid-apns-credentials"
	invalidArgument                = "invalid-argument"
	messageRateExceeded            = "message-rate-exceeded"
	mismatchedCredential           = "mismatched-credential"
	registrationTokenNotRegistered = "registration-token-not-registered"
	serverUnavailable              = "server-unavailable"
	tooManyTopics                  = "too-many-topics"
	unknownError                   = "unknown-error"
)

var (
	topicNamePattern = regexp.MustCompile("^(/topics/)?(private/)?[a-zA-Z0-9-_.~%]+$")

	fcmErrorCodes = map[string]struct{ Code, Msg string }{
		// FCM v1 canonical error codes
		"NOT_FOUND": {
			registrationTokenNotRegistered,
			"app instance has been unregistered; code: " + registrationTokenNotRegistered,
		},
		"PERMISSION_DENIED": {
			mismatchedCredential,
			"sender id does not match regisration token; code: " + mismatchedCredential,
		},
		"RESOURCE_EXHAUSTED": {
			messageRateExceeded,
			"messaging service quota exceeded; code: " + messageRateExceeded,
		},
		"UNAUTHENTICATED": {
			invalidAPNSCredentials,
			"apns certificate or auth key was invalid; code: " + invalidAPNSCredentials,
		},

		// FCM v1 new error codes
		"APNS_AUTH_ERROR": {
			invalidAPNSCredentials,
			"apns certificate or auth key was invalid; code: " + invalidAPNSCredentials,
		},
		"INTERNAL": {
			internalError,
			"backend servers encountered an unknown internl error; code: " + internalError,
		},
		"INVALID_ARGUMENT": {
			invalidArgument,
			"request contains an invalid argument; code: " + invalidArgument,
		},
		"SENDER_ID_MISMATCH": {
			mismatchedCredential,
			"sender id does not match regisration token; code: " + mismatchedCredential,
		},
		"QUOTA_EXCEEDED": {
			messageRateExceeded,
			"messaging service quota exceeded; code: " + messageRateExceeded,
		},
		"UNAVAILABLE": {
			serverUnavailable,
			"backend servers are temporarily unavailable; code: " + serverUnavailable,
		},
		"UNREGISTERED": {
			registrationTokenNotRegistered,
			"app instance has been unregistered; code: " + registrationTokenNotRegistered,
		},
	}

	iidErrorCodes = map[string]struct{ Code, Msg string }{
		"INVALID_ARGUMENT": {
			invalidArgument,
			"request contains an invalid argument; code: " + invalidArgument,
		},
		"NOT_FOUND": {
			registrationTokenNotRegistered,
			"request contains an invalid argument; code: " + registrationTokenNotRegistered,
		},
		"INTERNAL": {
			internalError,
			"server encountered an internal error; code: " + internalError,
		},
		"TOO_MANY_TOPICS": {
			tooManyTopics,
			"client exceeded the number of allowed topics; code: " + tooManyTopics,
		},
	}
)

// Client is the interface for the Firebase Cloud Messaging (FCM) service.
type Client struct {
	fcmEndpoint   string // to enable testing against arbitrary endpoints
	batchEndpoint string // to enable testing against arbitrary endpoints
	iidEndpoint   string // to enable testing against arbitrary endpoints
	client        *internal.HTTPClient
	project       string
	version       string
}

// Message to be sent via Firebase Cloud Messaging.
//
// Message contains payload data, recipient information and platform-specific configuration
// options. A Message must specify exactly one of Token, Topic or Condition fields. Apart from
// that a Message may specify any combination of Data, Notification, Android, Webpush and APNS
// fields. See https://firebase.google.com/docs/reference/fcm/rest/v1/projects.messages for more
// details on how the backend FCM servers handle different message parameters.
type Message struct {
	Data         map[string]string `json:"data,omitempty"`
	Notification *Notification     `json:"notification,omitempty"`
	Android      *AndroidConfig    `json:"android,omitempty"`
	Webpush      *WebpushConfig    `json:"webpush,omitempty"`
	APNS         *APNSConfig       `json:"apns,omitempty"`
	FCMOptions   *FCMOptions       `json:"fcm_options,omitempty"`
	Token        string            `json:"token,omitempty"`
	Topic        string            `json:"-"`
	Condition    string            `json:"condition,omitempty"`
}

// MarshalJSON marshals a Message into JSON (for internal use only).
func (m *Message) MarshalJSON() ([]byte, error) {
	// Create a new type to prevent infinite recursion. We use this technique whenever it is needed
	// to customize how a subset of the fields in a struct should be serialized.
	type messageInternal Message
	temp := &struct {
		BareTopic string `json:"topic,omitempty"`
		*messageInternal
	}{
		BareTopic:       strings.TrimPrefix(m.Topic, "/topics/"),
		messageInternal: (*messageInternal)(m),
	}
	return json.Marshal(temp)
}

// UnmarshalJSON unmarshals a JSON string into a Message (for internal use only).
func (m *Message) UnmarshalJSON(b []byte) error {
	type messageInternal Message
	s := struct {
		BareTopic string `json:"topic,omitempty"`
		*messageInternal
	}{
		messageInternal: (*messageInternal)(m),
	}
	if err := json.Unmarshal(b, &s); err != nil {
		return err
	}
	m.Topic = s.BareTopic
	return nil
}

// Notification is the basic notification template to use across all platforms.
type Notification struct {
	Title string `json:"title,omitempty"`
	Body  string `json:"body,omitempty"`
	Image string `json:"image,omitempty"`
}

// AndroidConfig contains messaging options specific to the Android platform.
type AndroidConfig struct {
	CollapseKey           string               `json:"collapse_key,omitempty"`
	Priority              string               `json:"priority,omitempty"` // one of "normal" or "high"
	TTL                   *time.Duration       `json:"-"`
	RestrictedPackageName string               `json:"restricted_package_name,omitempty"`
	Data                  map[string]string    `json:"data,omitempty"` // if specified, overrides the Data field on Message type
	Notification          *AndroidNotification `json:"notification,omitempty"`
	FCMOptions            *AndroidFCMOptions   `json:"fcm_options,omitempty"`
}

// MarshalJSON marshals an AndroidConfig into JSON (for internal use only).
func (a *AndroidConfig) MarshalJSON() ([]byte, error) {
	var ttl string
	if a.TTL != nil {
		seconds := int64(*a.TTL / time.Second)
		nanos := int64((*a.TTL - time.Duration(seconds)*time.Second) / time.Nanosecond)
		if nanos > 0 {
			ttl = fmt.Sprintf("%d.%09ds", seconds, nanos)
		} else {
			ttl = fmt.Sprintf("%ds", seconds)
		}
	}

	type androidInternal AndroidConfig
	temp := &struct {
		TTL string `json:"ttl,omitempty"`
		*androidInternal
	}{
		TTL:             ttl,
		androidInternal: (*androidInternal)(a),
	}
	return json.Marshal(temp)
}

// UnmarshalJSON unmarshals a JSON string into an AndroidConfig (for internal use only).
func (a *AndroidConfig) UnmarshalJSON(b []byte) error {
	type androidInternal AndroidConfig
	temp := struct {
		TTL string `json:"ttl,omitempty"`
		*androidInternal
	}{
		androidInternal: (*androidInternal)(a),
	}
	if err := json.Unmarshal(b, &temp); err != nil {
		return err
	}
	if temp.TTL != "" {
		segments := strings.Split(strings.TrimSuffix(temp.TTL, "s"), ".")
		if len(segments) != 1 && len(segments) != 2 {
			return fmt.Errorf("incorrect number of segments in ttl: %q", temp.TTL)
		}
		seconds, err := strconv.ParseInt(segments[0], 10, 64)
		if err != nil {
			return err
		}
		ttl := time.Duration(seconds) * time.Second
		if len(segments) == 2 {
			nanos, err := strconv.ParseInt(strings.TrimLeft(segments[1], "0"), 10, 64)
			if err != nil {
				return err
			}
			ttl += time.Duration(nanos) * time.Nanosecond
		}
		a.TTL = &ttl
	}
	return nil
}

// AndroidNotification is a notification to send to Android devices.
type AndroidNotification struct {
	Title        string   `json:"title,omitempty"` // if specified, overrides the Title field of the Notification type
	Body         string   `json:"body,omitempty"`  // if specified, overrides the Body field of the Notification type
	Icon         string   `json:"icon,omitempty"`
	Color        string   `json:"color,omitempty"` // notification color in #RRGGBB format
	Sound        string   `json:"sound,omitempty"`
	Tag          string   `json:"tag,omitempty"`
	ClickAction  string   `json:"click_action,omitempty"`
	BodyLocKey   string   `json:"body_loc_key,omitempty"`
	BodyLocArgs  []string `json:"body_loc_args,omitempty"`
	TitleLocKey  string   `json:"title_loc_key,omitempty"`
	TitleLocArgs []string `json:"title_loc_args,omitempty"`
	ChannelID    string   `json:"channel_id,omitempty"`
	Image        string   `json:"image,omitempty"`
}

// AndroidFCMOptions contains additional options for features provided by the FCM Android SDK.
type AndroidFCMOptions struct {
	AnalyticsLabel string `json:"analytics_label,omitempty"`
}

// AndroidFCMOptions contains additional options for features provided by the FCM Android SDK.
type AndroidFCMOptions struct {
	AnalyticsLabel string `json:"analytics_label,omitempty"`
}

// WebpushConfig contains messaging options specific to the WebPush protocol.
//
// See https://tools.ietf.org/html/rfc8030#section-5 for additional details, and supported
// headers.
type WebpushConfig struct {
	Headers      map[string]string    `json:"headers,omitempty"`
	Data         map[string]string    `json:"data,omitempty"`
	Notification *WebpushNotification `json:"notification,omitempty"`
	FcmOptions   *WebpushFcmOptions   `json:"fcm_options,omitempty"`
}

// WebpushNotificationAction represents an action that can be performed upon receiving a WebPush notification.
type WebpushNotificationAction struct {
	Action string `json:"action,omitempty"`
	Title  string `json:"title,omitempty"`
	Icon   string `json:"icon,omitempty"`
}

// WebpushNotification is a notification to send via WebPush protocol.
//
// See https://developer.mozilla.org/en-US/docs/Web/API/notification/Notification for additional
// details.
type WebpushNotification struct {
	Actions            []*WebpushNotificationAction `json:"actions,omitempty"`
	Title              string                       `json:"title,omitempty"` // if specified, overrides the Title field of the Notification type
	Body               string                       `json:"body,omitempty"`  // if specified, overrides the Body field of the Notification type
	Icon               string                       `json:"icon,omitempty"`
	Badge              string                       `json:"badge,omitempty"`
	Direction          string                       `json:"dir,omitempty"` // one of 'ltr' or 'rtl'
	Data               interface{}                  `json:"data,omitempty"`
	Image              string                       `json:"image,omitempty"`
	Language           string                       `json:"lang,omitempty"`
	Renotify           bool                         `json:"renotify,omitempty"`
	RequireInteraction bool                         `json:"requireInteraction,omitempty"`
	Silent             bool                         `json:"silent,omitempty"`
	Tag                string                       `json:"tag,omitempty"`
	TimestampMillis    *int64                       `json:"timestamp,omitempty"`
	Vibrate            []int                        `json:"vibrate,omitempty"`
	CustomData         map[string]interface{}
}

// standardFields creates a map containing all the fields except the custom data.
//
// We implement a standardFields function whenever we want to add custom and arbitrary
// fields to an object during its serialization. This helper function also comes in
// handy during validation of the message (to detect duplicate specifications of
// fields), and also during deserialization.
func (n *WebpushNotification) standardFields() map[string]interface{} {
	m := make(map[string]interface{})
	addNonEmpty := func(key, value string) {
		if value != "" {
			m[key] = value
		}
	}
	addTrue := func(key string, value bool) {
		if value {
			m[key] = value
		}
	}
	if len(n.Actions) > 0 {
		m["actions"] = n.Actions
	}
	addNonEmpty("title", n.Title)
	addNonEmpty("body", n.Body)
	addNonEmpty("icon", n.Icon)
	addNonEmpty("badge", n.Badge)
	addNonEmpty("dir", n.Direction)
	addNonEmpty("image", n.Image)
	addNonEmpty("lang", n.Language)
	addTrue("renotify", n.Renotify)
	addTrue("requireInteraction", n.RequireInteraction)
	addTrue("silent", n.Silent)
	addNonEmpty("tag", n.Tag)
	if n.Data != nil {
		m["data"] = n.Data
	}
	if n.TimestampMillis != nil {
		m["timestamp"] = *n.TimestampMillis
	}
	if len(n.Vibrate) > 0 {
		m["vibrate"] = n.Vibrate
	}
	return m
}

// MarshalJSON marshals a WebpushNotification into JSON (for internal use only).
func (n *WebpushNotification) MarshalJSON() ([]byte, error) {
	m := n.standardFields()
	for k, v := range n.CustomData {
		m[k] = v
	}
	return json.Marshal(m)
}

// UnmarshalJSON unmarshals a JSON string into a WebpushNotification (for internal use only).
func (n *WebpushNotification) UnmarshalJSON(b []byte) error {
	type webpushNotificationInternal WebpushNotification
	var temp = (*webpushNotificationInternal)(n)
	if err := json.Unmarshal(b, temp); err != nil {
		return err
	}
	allFields := make(map[string]interface{})
	if err := json.Unmarshal(b, &allFields); err != nil {
		return err
	}
	for k := range n.standardFields() {
		delete(allFields, k)
	}
	if len(allFields) > 0 {
		n.CustomData = allFields
	}
	return nil
}

// WebpushFcmOptions contains additional options for features provided by the FCM web SDK.
type WebpushFcmOptions struct {
	Link string `json:"link,omitempty"`
}

// APNSConfig contains messaging options specific to the Apple Push Notification Service (APNS).
//
// See https://developer.apple.com/library/content/documentation/NetworkingInternet/Conceptual/RemoteNotificationsPG/CommunicatingwithAPNs.html
// for more details on supported headers and payload keys.
type APNSConfig struct {
	Headers    map[string]string `json:"headers,omitempty"`
	Payload    *APNSPayload      `json:"payload,omitempty"`
	FCMOptions *APNSFCMOptions   `json:"fcm_options,omitempty"`
}

// APNSPayload is the payload that can be included in an APNS message.
//
// The payload mainly consists of the aps dictionary. Additionally it may contain arbitrary
// key-values pairs as custom data fields.
//
// See https://developer.apple.com/library/content/documentation/NetworkingInternet/Conceptual/RemoteNotificationsPG/PayloadKeyReference.html
// for a full list of supported payload fields.
type APNSPayload struct {
	Aps        *Aps                   `json:"aps,omitempty"`
	CustomData map[string]interface{} `json:"-"`
}

// standardFields creates a map containing all the fields except the custom data.
func (p *APNSPayload) standardFields() map[string]interface{} {
	return map[string]interface{}{"aps": p.Aps}
}

// MarshalJSON marshals an APNSPayload into JSON (for internal use only).
func (p *APNSPayload) MarshalJSON() ([]byte, error) {
	m := p.standardFields()
	for k, v := range p.CustomData {
		m[k] = v
	}
	return json.Marshal(m)
}

// UnmarshalJSON unmarshals a JSON string into an APNSPayload (for internal use only).
func (p *APNSPayload) UnmarshalJSON(b []byte) error {
	type apnsPayloadInternal APNSPayload
	var temp = (*apnsPayloadInternal)(p)
	if err := json.Unmarshal(b, temp); err != nil {
		return err
	}
	allFields := make(map[string]interface{})
	if err := json.Unmarshal(b, &allFields); err != nil {
		return err
	}
	for k := range p.standardFields() {
		delete(allFields, k)
	}
	if len(allFields) > 0 {
		p.CustomData = allFields
	}
	return nil
}

// Aps represents the aps dictionary that may be included in an APNSPayload.
//
// Alert may be specified as a string (via the AlertString field), or as a struct (via the Alert
// field).
type Aps struct {
	AlertString      string                 `json:"-"`
	Alert            *ApsAlert              `json:"-"`
	Badge            *int                   `json:"badge,omitempty"`
	Sound            string                 `json:"-"`
	CriticalSound    *CriticalSound         `json:"-"`
	ContentAvailable bool                   `json:"-"`
	MutableContent   bool                   `json:"-"`
	Category         string                 `json:"category,omitempty"`
	ThreadID         string                 `json:"thread-id,omitempty"`
	CustomData       map[string]interface{} `json:"-"`
}

// standardFields creates a map containing all the fields except the custom data.
func (a *Aps) standardFields() map[string]interface{} {
	m := make(map[string]interface{})
	if a.Alert != nil {
		m["alert"] = a.Alert
	} else if a.AlertString != "" {
		m["alert"] = a.AlertString
	}
	if a.ContentAvailable {
		m["content-available"] = 1
	}
	if a.MutableContent {
		m["mutable-content"] = 1
	}
	if a.Badge != nil {
		m["badge"] = *a.Badge
	}
	if a.CriticalSound != nil {
		m["sound"] = a.CriticalSound
	} else if a.Sound != "" {
		m["sound"] = a.Sound
	}
	if a.Category != "" {
		m["category"] = a.Category
	}
	if a.ThreadID != "" {
		m["thread-id"] = a.ThreadID
	}
	return m
}

// MarshalJSON marshals an Aps into JSON (for internal use only).
func (a *Aps) MarshalJSON() ([]byte, error) {
	m := a.standardFields()
	for k, v := range a.CustomData {
		m[k] = v
	}
	return json.Marshal(m)
}

// UnmarshalJSON unmarshals a JSON string into an Aps (for internal use only).
func (a *Aps) UnmarshalJSON(b []byte) error {
	type apsInternal Aps
	temp := struct {
		AlertObject         *json.RawMessage `json:"alert,omitempty"`
		SoundObject         *json.RawMessage `json:"sound,omitempty"`
		ContentAvailableInt int              `json:"content-available,omitempty"`
		MutableContentInt   int              `json:"mutable-content,omitempty"`
		*apsInternal
	}{
		apsInternal: (*apsInternal)(a),
	}
	if err := json.Unmarshal(b, &temp); err != nil {
		return err
	}
	a.ContentAvailable = (temp.ContentAvailableInt == 1)
	a.MutableContent = (temp.MutableContentInt == 1)
	if temp.AlertObject != nil {
		if err := json.Unmarshal(*temp.AlertObject, &a.Alert); err != nil {
			a.Alert = nil
			if err := json.Unmarshal(*temp.AlertObject, &a.AlertString); err != nil {
				return fmt.Errorf("failed to unmarshal alert as a struct or a string: %v", err)
			}
		}
	}
	if temp.SoundObject != nil {
		if err := json.Unmarshal(*temp.SoundObject, &a.CriticalSound); err != nil {
			a.CriticalSound = nil
			if err := json.Unmarshal(*temp.SoundObject, &a.Sound); err != nil {
				return fmt.Errorf("failed to unmarshal sound as a struct or a string")
			}
		}
	}

	allFields := make(map[string]interface{})
	if err := json.Unmarshal(b, &allFields); err != nil {
		return err
	}
	for k := range a.standardFields() {
		delete(allFields, k)
	}
	if len(allFields) > 0 {
		a.CustomData = allFields
	}
	return nil
}

// CriticalSound is the sound payload that can be included in an Aps.
type CriticalSound struct {
	Critical bool    `json:"-"`
	Name     string  `json:"name,omitempty"`
	Volume   float64 `json:"volume,omitempty"`
}

// MarshalJSON marshals a CriticalSound into JSON (for internal use only).
func (cs *CriticalSound) MarshalJSON() ([]byte, error) {
	type criticalSoundInternal CriticalSound
	temp := struct {
		CriticalInt int `json:"critical,omitempty"`
		*criticalSoundInternal
	}{
		criticalSoundInternal: (*criticalSoundInternal)(cs),
	}
	if cs.Critical {
		temp.CriticalInt = 1
	}
	return json.Marshal(temp)
}

// UnmarshalJSON unmarshals a JSON string into a CriticalSound (for internal use only).
func (cs *CriticalSound) UnmarshalJSON(b []byte) error {
	type criticalSoundInternal CriticalSound
	temp := struct {
		CriticalInt int `json:"critical,omitempty"`
		*criticalSoundInternal
	}{
		criticalSoundInternal: (*criticalSoundInternal)(cs),
	}
	if err := json.Unmarshal(b, &temp); err != nil {
		return err
	}
	cs.Critical = (temp.CriticalInt == 1)
	return nil
}

// ApsAlert is the alert payload that can be included in an Aps.
//
// See https://developer.apple.com/library/content/documentation/NetworkingInternet/Conceptual/RemoteNotificationsPG/PayloadKeyReference.html
// for supported fields.
type ApsAlert struct {
	Title           string   `json:"title,omitempty"` // if specified, overrides the Title field of the Notification type
	SubTitle        string   `json:"subtitle,omitempty"`
	Body            string   `json:"body,omitempty"` // if specified, overrides the Body field of the Notification type
	LocKey          string   `json:"loc-key,omitempty"`
	LocArgs         []string `json:"loc-args,omitempty"`
	TitleLocKey     string   `json:"title-loc-key,omitempty"`
	TitleLocArgs    []string `json:"title-loc-args,omitempty"`
	SubTitleLocKey  string   `json:"subtitle-loc-key,omitempty"`
	SubTitleLocArgs []string `json:"subtitle-loc-args,omitempty"`
	ActionLocKey    string   `json:"action-loc-key,omitempty"`
	LaunchImage     string   `json:"launch-image,omitempty"`
}

// APNSFCMOptions contains additional options for features provided by the FCM Aps SDK.
type APNSFCMOptions struct {
	AnalyticsLabel string `json:"analytics_label,omitempty"`
<<<<<<< HEAD
	Image          string `json:"image,omitempty"`
=======
>>>>>>> cea9c39c
}

// FCMOptions contains additional options to use across all platforms.
type FCMOptions struct {
	AnalyticsLabel string `json:"analytics_label,omitempty"`
}

// ErrorInfo is a topic management error.
type ErrorInfo struct {
	Index  int
	Reason string
}

// TopicManagementResponse is the result produced by topic management operations.
//
// TopicManagementResponse provides an overview of how many input tokens were successfully handled,
// and how many failed. In case of failures, the Errors list provides specific details concerning
// each error.
type TopicManagementResponse struct {
	SuccessCount int
	FailureCount int
	Errors       []*ErrorInfo
}

func newTopicManagementResponse(resp *iidResponse) *TopicManagementResponse {
	tmr := &TopicManagementResponse{}
	for idx, res := range resp.Results {
		if len(res) == 0 {
			tmr.SuccessCount++
		} else {
			tmr.FailureCount++
			code := res["error"].(string)
			info, ok := iidErrorCodes[code]
			var reason string
			if ok {
				reason = info.Msg
			} else {
				reason = unknownError
			}
			tmr.Errors = append(tmr.Errors, &ErrorInfo{
				Index:  idx,
				Reason: reason,
			})
		}
	}
	return tmr
}

// NewClient creates a new instance of the Firebase Cloud Messaging Client.
//
// This function can only be invoked from within the SDK. Client applications should access the
// the messaging service through firebase.App.
func NewClient(ctx context.Context, c *internal.MessagingConfig) (*Client, error) {
	if c.ProjectID == "" {
		return nil, errors.New("project ID is required to access Firebase Cloud Messaging client")
	}

	hc, _, err := internal.NewHTTPClient(ctx, c.Opts...)
	if err != nil {
		return nil, err
	}

	return &Client{
		fcmEndpoint:   messagingEndpoint,
		batchEndpoint: batchEndpoint,
		iidEndpoint:   iidEndpoint,
		client:        hc,
		project:       c.ProjectID,
		version:       "fire-admin-go/" + c.Version,
	}, nil
}

// Send sends a Message to Firebase Cloud Messaging.
//
// The Message must specify exactly one of Token, Topic and Condition fields. FCM will
// customize the message for each target platform based on the arguments specified in the
// Message.
func (c *Client) Send(ctx context.Context, message *Message) (string, error) {
	payload := &fcmRequest{
		Message: message,
	}
	return c.makeSendRequest(ctx, payload)
}

// SendDryRun sends a Message to Firebase Cloud Messaging in the dry run (validation only) mode.
//
// This function does not actually deliver the message to target devices. Instead, it performs all
// the SDK-level and backend validations on the message, and emulates the send operation.
func (c *Client) SendDryRun(ctx context.Context, message *Message) (string, error) {
	payload := &fcmRequest{
		ValidateOnly: true,
		Message:      message,
	}
	return c.makeSendRequest(ctx, payload)
}

// SubscribeToTopic subscribes a list of registration tokens to a topic.
//
// The tokens list must not be empty, and have at most 1000 tokens.
func (c *Client) SubscribeToTopic(ctx context.Context, tokens []string, topic string) (*TopicManagementResponse, error) {
	req := &iidRequest{
		Topic:  topic,
		Tokens: tokens,
		op:     iidSubscribe,
	}
	return c.makeTopicManagementRequest(ctx, req)
}

// UnsubscribeFromTopic unsubscribes a list of registration tokens from a topic.
//
// The tokens list must not be empty, and have at most 1000 tokens.
func (c *Client) UnsubscribeFromTopic(ctx context.Context, tokens []string, topic string) (*TopicManagementResponse, error) {
	req := &iidRequest{
		Topic:  topic,
		Tokens: tokens,
		op:     iidUnsubscribe,
	}
	return c.makeTopicManagementRequest(ctx, req)
}

// IsInternal checks if the given error was due to an internal server error.
func IsInternal(err error) bool {
	return internal.HasErrorCode(err, internalError)
}

// IsInvalidAPNSCredentials checks if the given error was due to invalid APNS certificate or auth
// key.
func IsInvalidAPNSCredentials(err error) bool {
	return internal.HasErrorCode(err, invalidAPNSCredentials)
}

// IsInvalidArgument checks if the given error was due to an invalid argument in the request.
func IsInvalidArgument(err error) bool {
	return internal.HasErrorCode(err, invalidArgument)
}

// IsMessageRateExceeded checks if the given error was due to the client exceeding a quota.
func IsMessageRateExceeded(err error) bool {
	return internal.HasErrorCode(err, messageRateExceeded)
}

// IsMismatchedCredential checks if the given error was due to an invalid credential or permission
// error.
func IsMismatchedCredential(err error) bool {
	return internal.HasErrorCode(err, mismatchedCredential)
}

// IsRegistrationTokenNotRegistered checks if the given error was due to a registration token that
// became invalid.
func IsRegistrationTokenNotRegistered(err error) bool {
	return internal.HasErrorCode(err, registrationTokenNotRegistered)
}

// IsServerUnavailable checks if the given error was due to the backend server being temporarily
// unavailable.
func IsServerUnavailable(err error) bool {
	return internal.HasErrorCode(err, serverUnavailable)
}

// IsTooManyTopics checks if the given error was due to the client exceeding the allowed number
// of topics.
func IsTooManyTopics(err error) bool {
	return internal.HasErrorCode(err, tooManyTopics)
}

// IsUnknown checks if the given error was due to unknown error returned by the backend server.
func IsUnknown(err error) bool {
	return internal.HasErrorCode(err, unknownError)
}

type fcmRequest struct {
	ValidateOnly bool     `json:"validate_only,omitempty"`
	Message      *Message `json:"message,omitempty"`
}

type fcmResponse struct {
	Name string `json:"name"`
}

type fcmError struct {
	Error struct {
		Status  string `json:"status"`
		Message string `json:"message"`
		Details []struct {
			Type      string `json:"@type"`
			ErrorCode string `json:"errorCode"`
		}
	} `json:"error"`
}

type iidRequest struct {
	Topic  string   `json:"to"`
	Tokens []string `json:"registration_tokens"`
	op     string
}

type iidResponse struct {
	Results []map[string]interface{} `json:"results"`
}

type iidError struct {
	Error string `json:"error"`
}

func (c *Client) makeSendRequest(ctx context.Context, req *fcmRequest) (string, error) {
	if err := validateMessage(req.Message); err != nil {
		return "", err
	}

	request := &internal.Request{
		Method: http.MethodPost,
		URL:    fmt.Sprintf("%s/projects/%s/messages:send", c.fcmEndpoint, c.project),
		Body:   internal.NewJSONEntity(req),
		Opts: []internal.HTTPOption{
			internal.WithHeader(apiFormatVersionHeader, apiFormatVersion),
			internal.WithHeader(firebaseClientHeader, c.version),
		},
	}

	resp, err := c.client.Do(ctx, request)
	if err != nil {
		return "", err
	}

	if resp.Status == http.StatusOK {
		var result fcmResponse
		err := json.Unmarshal(resp.Body, &result)
		return result.Name, err
	}

	return "", handleFCMError(resp)
}

func handleFCMError(resp *internal.Response) error {
	var fe fcmError
	json.Unmarshal(resp.Body, &fe) // ignore any json parse errors at this level
	var serverCode string
	for _, d := range fe.Error.Details {
		if d.Type == "type.googleapis.com/google.firebase.fcm.v1.FcmError" {
			serverCode = d.ErrorCode
			break
		}
	}
	if serverCode == "" {
		serverCode = fe.Error.Status
	}

	var clientCode, msg string
	info, ok := fcmErrorCodes[serverCode]
	if ok {
		clientCode, msg = info.Code, info.Msg
	} else {
		clientCode = unknownError
		msg = fmt.Sprintf("server responded with an unknown error; response: %s", string(resp.Body))
	}
	if fe.Error.Message != "" {
		msg += "; details: " + fe.Error.Message
	}
	return internal.Errorf(clientCode, "http error status: %d; reason: %s", resp.Status, msg)
}

func (c *Client) makeTopicManagementRequest(ctx context.Context, req *iidRequest) (*TopicManagementResponse, error) {
	if len(req.Tokens) == 0 {
		return nil, fmt.Errorf("no tokens specified")
	}
	if len(req.Tokens) > 1000 {
		return nil, fmt.Errorf("tokens list must not contain more than 1000 items")
	}
	for _, token := range req.Tokens {
		if token == "" {
			return nil, fmt.Errorf("tokens list must not contain empty strings")
		}
	}

	if req.Topic == "" {
		return nil, fmt.Errorf("topic name not specified")
	}
	if !topicNamePattern.MatchString(req.Topic) {
		return nil, fmt.Errorf("invalid topic name: %q", req.Topic)
	}

	if !strings.HasPrefix(req.Topic, "/topics/") {
		req.Topic = "/topics/" + req.Topic
	}

	request := &internal.Request{
		Method: http.MethodPost,
		URL:    fmt.Sprintf("%s/%s", c.iidEndpoint, req.op),
		Body:   internal.NewJSONEntity(req),
		Opts:   []internal.HTTPOption{internal.WithHeader("access_token_auth", "true")},
	}
	resp, err := c.client.Do(ctx, request)
	if err != nil {
		return nil, err
	}

	if resp.Status == http.StatusOK {
		var result iidResponse
		if err := json.Unmarshal(resp.Body, &result); err != nil {
			return nil, err
		}
		return newTopicManagementResponse(&result), nil
	}

	var ie iidError
	json.Unmarshal(resp.Body, &ie) // ignore any json parse errors at this level
	var clientCode, msg string
	info, ok := iidErrorCodes[ie.Error]
	if ok {
		clientCode, msg = info.Code, info.Msg
	} else {
		clientCode = unknownError
		msg = fmt.Sprintf("client encountered an unknown error; response: %s", string(resp.Body))
	}
	return nil, internal.Errorf(clientCode, "http error status: %d; reason: %s", resp.Status, msg)
}<|MERGE_RESOLUTION|>--- conflicted
+++ resolved
@@ -626,10 +626,7 @@
 // APNSFCMOptions contains additional options for features provided by the FCM Aps SDK.
 type APNSFCMOptions struct {
 	AnalyticsLabel string `json:"analytics_label,omitempty"`
-<<<<<<< HEAD
 	Image          string `json:"image,omitempty"`
-=======
->>>>>>> cea9c39c
 }
 
 // FCMOptions contains additional options to use across all platforms.
