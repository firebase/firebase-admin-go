--- conflicted
+++ resolved
@@ -16,11 +16,8 @@
 package internal
 
 import (
-<<<<<<< HEAD
 	"encoding/json"
-=======
 	"go/build"
->>>>>>> 027e6518
 	"io/ioutil"
 	"path/filepath"
 	"strings"
@@ -46,7 +43,6 @@
 // in the testdata directory. This file is used to initialize the newly created
 // App instance.
 func NewTestApp(ctx context.Context) (*firebase.App, error) {
-<<<<<<< HEAD
 	pid, err := ProjectID()
 	if err != nil {
 		return nil, err
@@ -54,10 +50,7 @@
 	config := &firebase.Config{
 		StorageBucket: pid + ".appspot.com",
 	}
-	return firebase.NewApp(ctx, config, option.WithCredentialsFile(certPath))
-=======
-	return firebase.NewApp(ctx, nil, option.WithCredentialsFile(Resource(certPath)))
->>>>>>> 027e6518
+	return firebase.NewApp(ctx, config, option.WithCredentialsFile(Resource(certPath)))
 }
 
 // APIKey fetches a Firebase API key for integration tests.
@@ -74,7 +67,7 @@
 
 // ProjectID fetches a Google Cloud project ID for integration tests.
 func ProjectID() (string, error) {
-	b, err := ioutil.ReadFile(certPath)
+	b, err := ioutil.ReadFile(Resource(certPath))
 	if err != nil {
 		return "", err
 	}
