--- conflicted
+++ resolved
@@ -59,12 +59,13 @@
 			},
 		},
 	}
-<<<<<<< HEAD
+
 	for _, tc := range cases {
 		got, err := tc.getOp(context.Background())
 		if err != nil || !reflect.DeepEqual(*got, *want) {
 			t.Errorf("%s = (%#v, %v); want = (%#v, nil)", tc.name, got, err, want)
-=======
+		}
+	}
 }
 
 func TestGetNonExistingUser(t *testing.T) {
@@ -91,22 +92,6 @@
 	err := client.DeleteUser(context.Background(), "non.existing")
 	if !auth.IsUserNotFound(err) {
 		t.Errorf("DeleteUser(non.existing) = %v; want = error", err)
-	}
-}
-
-// N.B if the tests are failing due to inability to create existing users, manual
-// cleanup of the previus test run might be required, delete the unwanted users via:
-// https://console.firebase.google.com/u/0/project/<project-id>/authentication/users
-func testCreateUsers(t *testing.T) {
-	// Create users with uid
-	for i := 0; i < 3; i++ {
-		uid := fmt.Sprintf("tempTestUserID-%d", i)
-		params := (&auth.UserToCreate{}).UID(uid)
-		u, err := client.CreateUser(context.Background(), params)
-		if err != nil {
-			t.Fatal(err)
->>>>>>> f4e3edb3
-		}
 	}
 }
 
