--- conflicted
+++ resolved
@@ -64,15 +64,17 @@
 }
 
 func TestCustomToken(t *testing.T) {
-<<<<<<< HEAD
-	ct, err := client.CustomToken(context.Background(), "user1")
-	if err != nil {
-		t.Fatal(err)
-	}
-	verifyCustomToken(t, ct)
+	uid := randomUID()
+	ct, err := client.CustomToken(context.Background(), uid)
+	if err != nil {
+		t.Fatal(err)
+	}
+	verifyCustomToken(t, ct, uid)
 }
 
 func TestCustomTokenWithoutServiceAccount(t *testing.T) {
+	// Create a TokenSource from the service account. This makes the private key not accessible
+	// to the Firebase APIs.
 	b, err := ioutil.ReadFile(internal.Resource("integration_cert.json"))
 	if err != nil {
 		t.Fatal(err)
@@ -85,6 +87,7 @@
 		ServiceAccount: jwtConfig.Email,
 	}
 	opt := option.WithTokenSource(jwtConfig.TokenSource(context.Background()))
+
 	app, err := firebase.NewApp(context.Background(), appConfig, opt)
 	if err != nil {
 		t.Fatal(err)
@@ -93,33 +96,13 @@
 	if err != nil {
 		t.Fatal(err)
 	}
-	ct, err := otherClient.CustomToken(context.Background(), "user1")
-	if err != nil {
-		t.Fatal(err)
-	}
-	verifyCustomToken(t, ct)
-}
-
-func verifyCustomToken(t *testing.T, ct string) {
-=======
+
 	uid := randomUID()
-	ct, err := client.CustomToken(context.Background(), uid)
-	if err != nil {
-		t.Fatal(err)
-	}
-	idt, err := signInWithCustomToken(ct)
-	if err != nil {
-		t.Fatal(err)
-	}
-	defer deleteUser(uid)
-
-	vt, err := client.VerifyIDToken(context.Background(), idt)
-	if err != nil {
-		t.Fatal(err)
-	}
-	if vt.UID != uid {
-		t.Errorf("UID = %q; want UID = %q", vt.UID, uid)
-	}
+	ct, err := otherClient.CustomToken(context.Background(), uid)
+	if err != nil {
+		t.Fatal(err)
+	}
+	verifyCustomToken(t, ct, uid)
 }
 
 func TestCustomTokenWithClaims(t *testing.T) {
@@ -132,20 +115,7 @@
 		t.Fatal(err)
 	}
 
->>>>>>> 2554cb5b
-	idt, err := signInWithCustomToken(ct)
-	if err != nil {
-		t.Fatal(err)
-	}
-	defer deleteUser(uid)
-
-	vt, err := client.VerifyIDToken(context.Background(), idt)
-	if err != nil {
-		t.Fatal(err)
-	}
-	if vt.UID != uid {
-		t.Errorf("UID = %q; want UID = %q", vt.UID, uid)
-	}
+	vt := verifyCustomToken(t, ct, uid)
 	if premium, ok := vt.Claims["premium"].(bool); !ok || !premium {
 		t.Errorf("Claims['premium'] = %v; want Claims['premium'] = true", vt.Claims["premium"])
 	}
@@ -205,6 +175,23 @@
 	}
 }
 
+func verifyCustomToken(t *testing.T, ct, uid string) *auth.Token {
+	idt, err := signInWithCustomToken(ct)
+	if err != nil {
+		t.Fatal(err)
+	}
+	defer deleteUser(uid)
+
+	vt, err := client.VerifyIDToken(context.Background(), idt)
+	if err != nil {
+		t.Fatal(err)
+	}
+	if vt.UID != uid {
+		t.Fatalf("UID = %q; want UID = %q", vt.UID, uid)
+	}
+	return vt
+}
+
 func signInWithCustomToken(token string) (string, error) {
 	req, err := json.Marshal(map[string]interface{}{
 		"token":             token,
