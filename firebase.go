// Copyright 2017 Google Inc. All Rights Reserved.
//
// Licensed under the Apache License, Version 2.0 (the "License");
// you may not use this file except in compliance with the License.
// You may obtain a copy of the License at
//
//      http://www.apache.org/licenses/LICENSE-2.0
//
// Unless required by applicable law or agreed to in writing, software
// distributed under the License is distributed on an "AS IS" BASIS,
// WITHOUT WARRANTIES OR CONDITIONS OF ANY KIND, either express or implied.
// See the License for the specific language governing permissions and
// limitations under the License.

// Package firebase is the entry point to the Firebase Admin SDK. It provides functionality for initializing App
// instances, which serve as the central entities that provide access to various other Firebase services exposed
// from the SDK.
package firebase

import (
	"context"
	"encoding/json"
	"errors"
	"io/ioutil"
	"os"

	"cloud.google.com/go/firestore"
	"firebase.google.com/go/v4/appcheck"
	"firebase.google.com/go/v4/auth"
	"firebase.google.com/go/v4/db"
	"firebase.google.com/go/v4/iid"
	"firebase.google.com/go/v4/internal"
	"firebase.google.com/go/v4/messaging"
<<<<<<< HEAD
	"firebase.google.com/go/v4/projectmanagement"
=======
	"firebase.google.com/go/v4/remoteconfig"
>>>>>>> 9b23ddc0
	"firebase.google.com/go/v4/storage"
	"google.golang.org/api/option"
	"google.golang.org/api/transport"
)

var defaultAuthOverrides = make(map[string]interface{})

// Version of the Firebase Go Admin SDK.
const Version = "4.17.0"

// firebaseEnvName is the name of the environment variable with the Config.
const firebaseEnvName = "FIREBASE_CONFIG"

// An App holds configuration and state common to all Firebase services that are exposed from the SDK.
type App struct {
	authOverride     map[string]interface{}
	dbURL            string
	projectID        string
	serviceAccountID string
	storageBucket    string
	opts             []option.ClientOption
}

// Config represents the configuration used to initialize an App.
type Config struct {
	AuthOverride     *map[string]interface{} `json:"databaseAuthVariableOverride"`
	DatabaseURL      string                  `json:"databaseURL"`
	ProjectID        string                  `json:"projectId"`
	ServiceAccountID string                  `json:"serviceAccountId"`
	StorageBucket    string                  `json:"storageBucket"`
}

// Auth returns an instance of auth.Client.
func (a *App) Auth(ctx context.Context) (*auth.Client, error) {
	conf := &internal.AuthConfig{
		ProjectID:        a.projectID,
		Opts:             a.opts,
		ServiceAccountID: a.serviceAccountID,
		Version:          Version,
	}
	return auth.NewClient(ctx, conf)
}

// Database returns an instance of db.Client to interact with the default Firebase Database
// configured via Config.DatabaseURL.
func (a *App) Database(ctx context.Context) (*db.Client, error) {
	return a.DatabaseWithURL(ctx, a.dbURL)
}

// DatabaseWithURL returns an instance of db.Client to interact with the Firebase Database
// identified by the given URL.
func (a *App) DatabaseWithURL(ctx context.Context, url string) (*db.Client, error) {
	conf := &internal.DatabaseConfig{
		AuthOverride: a.authOverride,
		URL:          url,
		Opts:         a.opts,
		Version:      Version,
	}
	return db.NewClient(ctx, conf)
}

// Storage returns a new instance of storage.Client.
func (a *App) Storage(ctx context.Context) (*storage.Client, error) {
	conf := &internal.StorageConfig{
		Opts:   a.opts,
		Bucket: a.storageBucket,
	}
	return storage.NewClient(ctx, conf)
}

// Firestore returns a new firestore.Client instance from the https://godoc.org/cloud.google.com/go/firestore
// package.
func (a *App) Firestore(ctx context.Context) (*firestore.Client, error) {
	if a.projectID == "" {
		return nil, errors.New("project id is required to access Firestore")
	}
	return firestore.NewClient(ctx, a.projectID, a.opts...)
}

// InstanceID returns an instance of iid.Client.
func (a *App) InstanceID(ctx context.Context) (*iid.Client, error) {
	conf := &internal.InstanceIDConfig{
		ProjectID: a.projectID,
		Opts:      a.opts,
		Version:   Version,
	}
	return iid.NewClient(ctx, conf)
}

// Messaging returns an instance of messaging.Client.
func (a *App) Messaging(ctx context.Context) (*messaging.Client, error) {
	conf := &internal.MessagingConfig{
		ProjectID: a.projectID,
		Opts:      a.opts,
		Version:   Version,
	}
	return messaging.NewClient(ctx, conf)
}

// AppCheck returns an instance of appcheck.Client.
func (a *App) AppCheck(ctx context.Context) (*appcheck.Client, error) {
	conf := &internal.AppCheckConfig{
		ProjectID: a.projectID,
	}
	return appcheck.NewClient(ctx, conf)
}

<<<<<<< HEAD
// ProjectManagement returns an instance of projects.Client.
func (a *App) ProjectManagement(ctx context.Context) (*projectmanagement.Client, error) {
	conf := &internal.ProjectManagementConfig{
		ProjectID: a.projectID,
		Opts:      a.opts,
	}
	return projectmanagement.NewClient(ctx, conf)
=======
// RemoteConfig returns an instance of remoteconfig.Client.
func (a *App) RemoteConfig(ctx context.Context) (*remoteconfig.Client, error) {
	conf := &internal.RemoteConfigClientConfig{
		ProjectID: a.projectID,
		Opts:      a.opts,
		Version:   Version,
	}
	return remoteconfig.NewClient(ctx, conf)
>>>>>>> 9b23ddc0
}

// NewApp creates a new App from the provided config and client options.
//
// If the client options contain a valid credential (a service account file, a refresh token
// file or an oauth2.TokenSource) the App will be authenticated using that credential. Otherwise,
// NewApp attempts to authenticate the App with Google application default credentials.
// If `config` is nil, the SDK will attempt to load the config options from the
// `FIREBASE_CONFIG` environment variable. If the value in it starts with a `{` it is parsed as a
// JSON object, otherwise it is assumed to be the name of the JSON file containing the options.
func NewApp(ctx context.Context, config *Config, opts ...option.ClientOption) (*App, error) {
	o := []option.ClientOption{option.WithScopes(internal.FirebaseScopes...)}
	o = append(o, opts...)
	if config == nil {
		var err error
		if config, err = getConfigDefaults(); err != nil {
			return nil, err
		}
	}

	pid := getProjectID(ctx, config, o...)
	ao := defaultAuthOverrides
	if config.AuthOverride != nil {
		ao = *config.AuthOverride
	}

	return &App{
		authOverride:     ao,
		dbURL:            config.DatabaseURL,
		projectID:        pid,
		serviceAccountID: config.ServiceAccountID,
		storageBucket:    config.StorageBucket,
		opts:             o,
	}, nil
}

// getConfigDefaults reads the default config file, defined by the FIREBASE_CONFIG
// env variable, used only when options are nil.
func getConfigDefaults() (*Config, error) {
	fbc := &Config{}
	confFileName := os.Getenv(firebaseEnvName)
	if confFileName == "" {
		return fbc, nil
	}
	var dat []byte
	if confFileName[0] == byte('{') {
		dat = []byte(confFileName)
	} else {
		var err error
		if dat, err = ioutil.ReadFile(confFileName); err != nil {
			return nil, err
		}
	}
	if err := json.Unmarshal(dat, fbc); err != nil {
		return nil, err
	}

	// Some special handling necessary for db auth overrides
	var m map[string]interface{}
	if err := json.Unmarshal(dat, &m); err != nil {
		return nil, err
	}
	if ao, ok := m["databaseAuthVariableOverride"]; ok && ao == nil {
		// Auth overrides are explicitly set to null
		var nullMap map[string]interface{}
		fbc.AuthOverride = &nullMap
	}
	return fbc, nil
}

func getProjectID(ctx context.Context, config *Config, opts ...option.ClientOption) string {
	if config.ProjectID != "" {
		return config.ProjectID
	}

	creds, _ := transport.Creds(ctx, opts...)
	if creds != nil && creds.ProjectID != "" {
		return creds.ProjectID
	}

	if pid := os.Getenv("GOOGLE_CLOUD_PROJECT"); pid != "" {
		return pid
	}

	return os.Getenv("GCLOUD_PROJECT")
}<|MERGE_RESOLUTION|>--- conflicted
+++ resolved
@@ -31,11 +31,8 @@
 	"firebase.google.com/go/v4/iid"
 	"firebase.google.com/go/v4/internal"
 	"firebase.google.com/go/v4/messaging"
-<<<<<<< HEAD
 	"firebase.google.com/go/v4/projectmanagement"
-=======
 	"firebase.google.com/go/v4/remoteconfig"
->>>>>>> 9b23ddc0
 	"firebase.google.com/go/v4/storage"
 	"google.golang.org/api/option"
 	"google.golang.org/api/transport"
@@ -143,7 +140,6 @@
 	return appcheck.NewClient(ctx, conf)
 }
 
-<<<<<<< HEAD
 // ProjectManagement returns an instance of projects.Client.
 func (a *App) ProjectManagement(ctx context.Context) (*projectmanagement.Client, error) {
 	conf := &internal.ProjectManagementConfig{
@@ -151,7 +147,8 @@
 		Opts:      a.opts,
 	}
 	return projectmanagement.NewClient(ctx, conf)
-=======
+}
+
 // RemoteConfig returns an instance of remoteconfig.Client.
 func (a *App) RemoteConfig(ctx context.Context) (*remoteconfig.Client, error) {
 	conf := &internal.RemoteConfigClientConfig{
@@ -160,7 +157,6 @@
 		Version:   Version,
 	}
 	return remoteconfig.NewClient(ctx, conf)
->>>>>>> 9b23ddc0
 }
 
 // NewApp creates a new App from the provided config and client options.
