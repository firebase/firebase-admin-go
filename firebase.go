--- conflicted
+++ resolved
@@ -19,7 +19,8 @@
 
 import (
 	"errors"
-	"gocloud-exp/firestore"
+
+	"cloud.google.com/go/firestore"
 
 	"firebase.google.com/go/auth"
 	"firebase.google.com/go/internal"
@@ -34,11 +35,8 @@
 )
 
 var firebaseScopes = []string{
-<<<<<<< HEAD
 	"https://www.googleapis.com/auth/cloud-platform",
 	"https://www.googleapis.com/auth/datastore",
-=======
->>>>>>> aed47cfb
 	"https://www.googleapis.com/auth/devstorage.full_control",
 	"https://www.googleapis.com/auth/firebase",
 	"https://www.googleapis.com/auth/userinfo.email",
@@ -61,11 +59,7 @@
 	StorageBucket string
 }
 
-<<<<<<< HEAD
-// Auth returns a new instance of auth.Client.
-=======
 // Auth returns an instance of auth.Client.
->>>>>>> aed47cfb
 func (a *App) Auth(ctx context.Context) (*auth.Client, error) {
 	conf := &internal.AuthConfig{
 		Creds:     a.creds,
@@ -82,7 +76,6 @@
 		Bucket: a.storageBucket,
 	}
 	return storage.NewClient(ctx, conf)
-<<<<<<< HEAD
 }
 
 // Firestore returns a new instance of firestore.Client from the cloud.google.com/go package.
@@ -91,8 +84,6 @@
 		return nil, errors.New("project id is required to access Firestore")
 	}
 	return firestore.NewClient(ctx, a.projectID, a.opts...)
-=======
->>>>>>> aed47cfb
 }
 
 // NewApp creates a new App from the provided config and client options.
