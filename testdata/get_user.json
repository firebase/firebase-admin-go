{
<<<<<<< HEAD
  "kind" : "identitytoolkit#GetAccountInfoResponse",
  "users" : [ {
    "localId" : "testuser",
    "email" : "testuser@example.com",
    "phoneNumber" : "+1234567890",
    "emailVerified" : true,
    "displayName" : "Test User",
    "providerUserInfo" : [ {
      "providerId" : "password",
      "displayName" : "Test User",
      "photoUrl" : "http://www.example.com/testuser/photo.png",
      "federatedId" : "testuser@example.com",
      "email" : "testuser@example.com",
      "rawId" : "testuid"
    }, {
        "providerId" : "phone",
        "phoneNumber" : "+1234567890",
        "rawId" : "testuid"
    } ],
    "photoUrl" : "http://www.example.com/testuser/photo.png",
    "passwordHash" : "passwordhash",
    "salt" : "salt===",
    "passwordUpdatedAt" : 1.494364393E+12,
    "validSince" : "1494364393",
    "disabled" : false,
    "createdAt" : "1234567890",
    "lastLoginAt"	:"1233211232",
    "customAttributes" : "{\"admin\": true, \"package\": \"gold\"}"
  } ]
=======
  "kind": "identitytoolkit#GetAccountInfoResponse",
  "users": [
    {
      "localId": "testuser",
      "email": "testuser@example.com",
      "phoneNumber": "+1234567890",
      "emailVerified": true,
      "displayName": "Test User",
      "providerUserInfo": [
        {
          "providerId": "password",
          "displayName": "Test User",
          "photoUrl": "http://www.example.com/testuser/photo.png",
          "federatedId": "testuser@example.com",
          "email": "testuser@example.com",
          "rawId": "testuser@example.com"
        },
        {
          "providerId": "phone",
          "phoneNumber": "+1234567890",
          "rawId": "+1234567890"
        }
      ],
      "photoUrl": "http://www.example.com/testuser/photo.png",
      "passwordHash": "passwordhash",
      "salt": "salt===",
      "passwordUpdatedAt": 1.494364393E+12,
      "validSince": "1494364393",
      "disabled": false,
      "createdAt": "1234567890",
      "lastLoginAt": "1233211232",
      "customAttributes": "{\"admin\": true, \"package\": \"gold\"}"
    }
  ]
>>>>>>> 237dc198
}<|MERGE_RESOLUTION|>--- conflicted
+++ resolved
@@ -1,35 +1,4 @@
 {
-<<<<<<< HEAD
-  "kind" : "identitytoolkit#GetAccountInfoResponse",
-  "users" : [ {
-    "localId" : "testuser",
-    "email" : "testuser@example.com",
-    "phoneNumber" : "+1234567890",
-    "emailVerified" : true,
-    "displayName" : "Test User",
-    "providerUserInfo" : [ {
-      "providerId" : "password",
-      "displayName" : "Test User",
-      "photoUrl" : "http://www.example.com/testuser/photo.png",
-      "federatedId" : "testuser@example.com",
-      "email" : "testuser@example.com",
-      "rawId" : "testuid"
-    }, {
-        "providerId" : "phone",
-        "phoneNumber" : "+1234567890",
-        "rawId" : "testuid"
-    } ],
-    "photoUrl" : "http://www.example.com/testuser/photo.png",
-    "passwordHash" : "passwordhash",
-    "salt" : "salt===",
-    "passwordUpdatedAt" : 1.494364393E+12,
-    "validSince" : "1494364393",
-    "disabled" : false,
-    "createdAt" : "1234567890",
-    "lastLoginAt"	:"1233211232",
-    "customAttributes" : "{\"admin\": true, \"package\": \"gold\"}"
-  } ]
-=======
   "kind": "identitytoolkit#GetAccountInfoResponse",
   "users": [
     {
@@ -45,12 +14,12 @@
           "photoUrl": "http://www.example.com/testuser/photo.png",
           "federatedId": "testuser@example.com",
           "email": "testuser@example.com",
-          "rawId": "testuser@example.com"
+          "rawId": "testuid"
         },
         {
           "providerId": "phone",
           "phoneNumber": "+1234567890",
-          "rawId": "+1234567890"
+          "rawId": "testuid"
         }
       ],
       "photoUrl": "http://www.example.com/testuser/photo.png",
@@ -64,5 +33,4 @@
       "customAttributes": "{\"admin\": true, \"package\": \"gold\"}"
     }
   ]
->>>>>>> 237dc198
 }