--- conflicted
+++ resolved
@@ -2,90 +2,6 @@
     "kind": "identitytoolkit#DownloadAccountResponse",
     "users": [
         {
-<<<<<<< HEAD
-            "localId" : "testuser",
-            "email" : "testuser@example.com",
-            "phoneNumber" : "+1234567890",
-            "emailVerified" : true,
-            "displayName" : "Test User",
-            "providerUserInfo" : [ {
-            "providerId" : "password",
-            "displayName" : "Test User",
-            "photoUrl" : "http://www.example.com/testuser/photo.png",
-            "federatedId" : "testuser@example.com",
-            "email" : "testuser@example.com",
-            "rawId" : "testuid"
-            }, {
-                "providerId" : "phone",
-                "phoneNumber" : "+1234567890",
-                "rawId" : "testuid"
-            } ],
-            "photoUrl" : "http://www.example.com/testuser/photo.png",
-            "passwordHash" : "passwordhash1",
-            "salt" : "salt1",
-            "passwordUpdatedAt" : 1.494364393E+12,
-            "validSince" : "1494364393",
-            "disabled" : false,
-            "createdAt" : "1234567890",
-            "lastLoginAt"	:"1233211232",
-            "customAttributes" : "{\"admin\": true, \"package\": \"gold\"}"
-        },
-        {
-            "localId" : "testuser",
-            "email" : "testuser@example.com",
-            "phoneNumber" : "+1234567890",
-            "emailVerified" : true,
-            "displayName" : "Test User",
-            "providerUserInfo" : [ {
-            "providerId" : "password",
-            "displayName" : "Test User",
-            "photoUrl" : "http://www.example.com/testuser/photo.png",
-            "federatedId" : "testuser@example.com",
-            "email" : "testuser@example.com",
-            "rawId" : "testuid"
-            }, {
-                "providerId" : "phone",
-                "phoneNumber" : "+1234567890",
-                "rawId" : "testuid"
-            } ],
-            "photoUrl" : "http://www.example.com/testuser/photo.png",
-            "passwordHash" : "passwordhash2",
-            "salt" : "salt2",
-            "passwordUpdatedAt" : 1.494364393E+12,
-            "validSince" : "1494364393",
-            "disabled" : false,
-            "createdAt" : "1234567890",
-            "lastLoginAt"	:"1233211232",
-            "customAttributes" : "{\"admin\": true, \"package\": \"gold\"}"
-        },
-        {
-            "localId" : "testuser",
-            "email" : "testuser@example.com",
-            "phoneNumber" : "+1234567890",
-            "emailVerified" : true,
-            "displayName" : "Test User",
-            "providerUserInfo" : [ {
-            "providerId" : "password",
-            "displayName" : "Test User",
-            "photoUrl" : "http://www.example.com/testuser/photo.png",
-            "federatedId" : "testuser@example.com",
-            "email" : "testuser@example.com",
-            "rawId" : "testuid"
-            }, {
-                "providerId" : "phone",
-                "phoneNumber" : "+1234567890",
-                "rawId" : "testuid"
-            } ],
-            "photoUrl" : "http://www.example.com/testuser/photo.png",
-            "passwordHash" : "passwordhash3",
-            "salt" : "salt3",
-            "passwordUpdatedAt" : 1.494364393E+12,
-            "validSince" : "1494364393",
-            "disabled" : false,
-            "createdAt" : "1234567890",
-            "lastLoginAt"	:"1233211232",
-            "customAttributes" : "{\"admin\": true, \"package\": \"gold\"}"
-=======
             "localId": "testuser",
             "email": "testuser@example.com",
             "phoneNumber": "+1234567890",
@@ -98,12 +14,12 @@
                     "photoUrl": "http://www.example.com/testuser/photo.png",
                     "federatedId": "testuser@example.com",
                     "email": "testuser@example.com",
-                    "rawId": "testuser@example.com"
+                    "rawId": "testuid"
                 },
                 {
                     "providerId": "phone",
                     "phoneNumber": "+1234567890",
-                    "rawId": "+1234567890"
+                    "rawId": "testuid"
                 }
             ],
             "photoUrl": "http://www.example.com/testuser/photo.png",
@@ -129,12 +45,12 @@
                     "photoUrl": "http://www.example.com/testuser/photo.png",
                     "federatedId": "testuser@example.com",
                     "email": "testuser@example.com",
-                    "rawId": "testuser@example.com"
+                    "rawId": "testuid"
                 },
                 {
                     "providerId": "phone",
                     "phoneNumber": "+1234567890",
-                    "rawId": "+1234567890"
+                    "rawId": "testuid"
                 }
             ],
             "photoUrl": "http://www.example.com/testuser/photo.png",
@@ -160,12 +76,12 @@
                     "photoUrl": "http://www.example.com/testuser/photo.png",
                     "federatedId": "testuser@example.com",
                     "email": "testuser@example.com",
-                    "rawId": "testuser@example.com"
+                    "rawId": "testuid"
                 },
                 {
                     "providerId": "phone",
                     "phoneNumber": "+1234567890",
-                    "rawId": "+1234567890"
+                    "rawId": "testuid"
                 }
             ],
             "photoUrl": "http://www.example.com/testuser/photo.png",
@@ -177,7 +93,6 @@
             "createdAt": "1234567890",
             "lastLoginAt": "1233211232",
             "customAttributes": "{\"admin\": true, \"package\": \"gold\"}"
->>>>>>> 237dc198
         }
     ],
     "nextPageToken": ""
