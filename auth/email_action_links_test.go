--- conflicted
+++ resolved
@@ -203,17 +203,11 @@
 }
 
 func TestEmailActionLinkNoEmail(t *testing.T) {
-<<<<<<< HEAD
-	client := &Client{
-		baseClient: &baseClient{},
-	}
-	_, err := client.EmailVerificationLink(context.Background(), "")
-	if err == nil {
-=======
-	client := &Client{}
+	client := &Client{
+		baseClient: &baseClient{},
+	}
 
 	if _, err := client.EmailVerificationLink(context.Background(), ""); err == nil {
->>>>>>> 17d86158
 		t.Errorf("EmailVerificationLink('') = nil; want error")
 	}
 
@@ -263,16 +257,11 @@
 }
 
 func TestEmailSignInLinkNoSettings(t *testing.T) {
-<<<<<<< HEAD
 	client := &Client{
 		baseClient: &baseClient{},
 	}
 	_, err := client.EmailSignInLink(context.Background(), testEmail, nil)
 	if err == nil {
-=======
-	client := &Client{}
-	if _, err := client.EmailSignInLink(context.Background(), testEmail, nil); err == nil {
->>>>>>> 17d86158
 		t.Errorf("EmailSignInLink(nil) = %v; want = error", err)
 	}
 }
