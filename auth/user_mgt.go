--- conflicted
+++ resolved
@@ -36,22 +36,9 @@
 	idToolkitV1Endpoint = "https://identitytoolkit.googleapis.com/v1"
 )
 
-<<<<<<< HEAD
 // 'REDACTED', encoded as a base64 string.
 var b64Redacted = base64.StdEncoding.EncodeToString([]byte("REDACTED"))
 
-// Create a new interface
-type identitytoolkitCall interface {
-	Header() http.Header
-}
-
-// set header
-func (c *Client) setHeader(ic identitytoolkitCall) {
-	ic.Header().Set("X-Client-Version", c.version)
-}
-
-=======
->>>>>>> effa8409
 // UserInfo is a collection of standard profile information for a user.
 type UserInfo struct {
 	DisplayName string `json:"displayName,omitempty"`
