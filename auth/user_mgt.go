--- conflicted
+++ resolved
@@ -30,24 +30,14 @@
 )
 
 const (
-<<<<<<< HEAD
 	maxLenPayloadCC     = 1000
 	defaultProviderID   = "firebase"
 	idToolkitV1Endpoint = "https://identitytoolkit.googleapis.com/v1"
 
-	// Maximum allowed number of users to batch get at one time.
-	maxGetAccountsBatchSize = 100
-
-	// Maximum allowed numberof users to batch delete at one time.
-=======
-	maxLenPayloadCC   = 1000
-	defaultProviderID = "firebase"
-
 	// Maximum number of users allowed to batch get at a time.
 	maxGetAccountsBatchSize = 100
 
 	// Maximum number of users allowed to batch delete at a time.
->>>>>>> 11fd169f
 	maxDeleteAccountsBatchSize = 1000
 )
 
@@ -334,24 +324,6 @@
 // Error handlers.
 
 const (
-<<<<<<< HEAD
-	configurationNotFound    = "configuration-not-found"
-	emailAlreadyExists       = "email-already-exists"
-	idTokenRevoked           = "id-token-revoked"
-	insufficientPermission   = "insufficient-permission"
-	invalidDynamicLinkDomain = "invalid-dynamic-link-domain"
-	invalidEmail             = "invalid-email"
-	phoneNumberAlreadyExists = "phone-number-already-exists"
-	projectNotFound          = "project-not-found"
-	sessionCookieRevoked     = "session-cookie-revoked"
-	tenantIDMismatch         = "tenant-id-mismatch"
-	tenantNotFound           = "tenant-not-found"
-	uidAlreadyExists         = "uid-already-exists"
-	unauthorizedContinueURI  = "unauthorized-continue-uri"
-	unknown                  = "unknown-error"
-	userNotFound             = "user-not-found"
-	maximumUserCountExceeded = "maximum-user-count-exceeded"
-=======
 	// Backend-generated error codes
 	configurationNotFound    = "CONFIGURATION_NOT_FOUND"
 	emailAlreadyExists       = "EMAIL_ALREADY_EXISTS"
@@ -361,7 +333,6 @@
 	uidAlreadyExists         = "UID_ALREADY_EXISTS"
 	unauthorizedContinueURI  = "UNAUTHORIZED_CONTINUE_URI"
 	userNotFound             = "USER_NOT_FOUND"
->>>>>>> 11fd169f
 )
 
 // IsConfigurationNotFound checks if the given error was due to a non-existing IdP configuration.
@@ -556,8 +527,14 @@
 	}
 
 	if len(getUsersResult.Users) == 0 {
-		return nil, internal.Errorf(
-			userNotFound, "cannot find user from providerID: { %s, %s }", providerID, providerUID)
+		return nil, &internal.FirebaseError{
+			ErrorCode: internal.NotFound,
+			String:    fmt.Sprintf("cannot find user from providerID: { %s, %s }", providerID, providerUID),
+			Response:  nil,
+			Ext: map[string]interface{}{
+				authErrorCode: userNotFound,
+			},
+		}
 	}
 
 	return getUsersResult.Users[0], nil
@@ -589,12 +566,8 @@
 
 func (c *baseClient) getUser(ctx context.Context, query *userQuery) (*UserRecord, error) {
 	var parsed getAccountInfoResponse
-<<<<<<< HEAD
-	if _, err := c.post(ctx, "/accounts:lookup", query.build(), &parsed); err != nil {
-=======
 	resp, err := c.post(ctx, "/accounts:lookup", query.build(), &parsed)
 	if err != nil {
->>>>>>> 11fd169f
 		return nil, err
 	}
 
@@ -855,11 +828,7 @@
 		if err != nil {
 			return nil, err
 		}
-<<<<<<< HEAD
-		lastRefreshTimestamp = t.Unix()
-=======
 		lastRefreshTimestamp = t.Unix() * 1000
->>>>>>> 11fd169f
 	}
 
 	return &ExportedUserRecord{
