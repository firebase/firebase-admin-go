--- conflicted
+++ resolved
@@ -293,7 +293,6 @@
 	}
 }
 
-<<<<<<< HEAD
 func TestMessaging(t *testing.T) {
 	ctx := context.Background()
 	app, err := NewApp(ctx, nil, option.WithCredentialsFile("testdata/service_account.json"))
@@ -306,8 +305,6 @@
 	}
 }
 
-=======
->>>>>>> 0005519f
 func TestCustomTokenSource(t *testing.T) {
 	ctx := context.Background()
 	ts := &testTokenSource{AccessToken: "mock-token-from-custom"}
