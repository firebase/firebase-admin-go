// Copyright 2017 Google Inc. All Rights Reserved.
//
// Licensed under the Apache License, Version 2.0 (the "License");
// you may not use this file except in compliance with the License.
// You may obtain a copy of the License at
//
//      http://www.apache.org/licenses/LICENSE-2.0
//
// Unless required by applicable law or agreed to in writing, software
// distributed under the License is distributed on an "AS IS" BASIS,
// WITHOUT WARRANTIES OR CONDITIONS OF ANY KIND, either express or implied.
// See the License for the specific language governing permissions and
// limitations under the License.

package firebase

import (
	"context"
	"fmt"
	"io/ioutil"
	"log"
	"net/http"
	"net/http/httptest"
	"os"
	"strconv"
	"strings"
	"testing"
	"time"

	"golang.org/x/oauth2/google"

	"google.golang.org/api/transport"

	"encoding/json"

<<<<<<< HEAD
	"reflect"

	"golang.org/x/net/context"
=======
>>>>>>> 9d2e4a86
	"golang.org/x/oauth2"
	"google.golang.org/api/option"
)

const credEnvVar = "GOOGLE_APPLICATION_CREDENTIALS"

func TestMain(m *testing.M) {
	// This isolates the tests from a possiblity that the default config env
	// variable is set to a valid file containing the wanted default config,
	// but we the test is not expecting it.
	configOld := overwriteEnv(firebaseEnvName, "")
	defer reinstateEnv(firebaseEnvName, configOld)
	os.Exit(m.Run())
}

func TestServiceAcctFile(t *testing.T) {
	app, err := NewApp(context.Background(), nil, option.WithCredentialsFile("testdata/service_account.json"))
	if err != nil {
		t.Fatal(err)
	}

	if app.projectID != "mock-project-id" {
		t.Errorf("Project ID: %q; want: %q", app.projectID, "mock-project-id")
	}
	if len(app.opts) != 2 {
		t.Errorf("Client opts: %d; want: 2", len(app.opts))
	}
	if app.creds == nil {
		t.Error("Credentials: nil; want creds")
	} else if len(app.creds.JSON) == 0 {
		t.Error("JSON: empty; want; non-empty")
	}
}

func TestClientOptions(t *testing.T) {
	ts := initMockTokenServer()
	defer ts.Close()

	b, err := mockServiceAcct(ts.URL)
	config, err := google.JWTConfigFromJSON(b)
	if err != nil {
		t.Fatal(err)
	}
	ctx := context.Background()
	app, err := NewApp(ctx, nil, option.WithTokenSource(config.TokenSource(ctx)))
	if err != nil {
		t.Fatal(err)
	}

	var bearer string
	service := httptest.NewServer(http.HandlerFunc(func(w http.ResponseWriter, r *http.Request) {
		bearer = r.Header.Get("Authorization")
		w.Header().Set("Content-Type", "application/json")
		w.Write([]byte(`{"output": "test"}`))
	}))
	defer service.Close()

	client, _, err := transport.NewHTTPClient(ctx, app.opts...)
	if err != nil {
		t.Fatal(err)
	}
	resp, err := client.Get(service.URL)
	if err != nil {
		t.Fatal(err)
	}
	if resp.StatusCode != http.StatusOK {
		t.Errorf("Status: %d; want: %d", resp.StatusCode, http.StatusOK)
	}
	if bearer != "Bearer mock-token" {
		t.Errorf("Bearer token: %q; want: %q", bearer, "Bearer mock-token")
	}
}

func TestRefreshTokenFile(t *testing.T) {
	app, err := NewApp(context.Background(), nil, option.WithCredentialsFile("testdata/refresh_token.json"))
	if err != nil {
		t.Fatal(err)
	}
	if len(app.opts) != 2 {
		t.Errorf("Client opts: %d; want: 2", len(app.opts))
	}
	if app.creds == nil {
		t.Error("Credentials: nil; want creds")
	} else if len(app.creds.JSON) == 0 {
		t.Error("JSON: empty; want; non-empty")
	}
}

func TestRefreshTokenFileWithConfig(t *testing.T) {
	config := &Config{ProjectID: "mock-project-id"}
	app, err := NewApp(context.Background(), config, option.WithCredentialsFile("testdata/refresh_token.json"))
	if err != nil {
		t.Fatal(err)
	}
	if app.projectID != "mock-project-id" {
		t.Errorf("Project ID: %q; want: mock-project-id", app.projectID)
	}
	if len(app.opts) != 2 {
		t.Errorf("Client opts: %d; want: 2", len(app.opts))
	}
	if app.creds == nil {
		t.Error("Credentials: nil; want creds")
	} else if len(app.creds.JSON) == 0 {
		t.Error("JSON: empty; want; non-empty")
	}
}

func TestRefreshTokenWithEnvVar(t *testing.T) {
	varName := "GCLOUD_PROJECT"
	current := os.Getenv(varName)

	if err := os.Setenv(varName, "mock-project-id"); err != nil {
		t.Fatal(err)
	}
	defer os.Setenv(varName, current)

	app, err := NewApp(context.Background(), nil, option.WithCredentialsFile("testdata/refresh_token.json"))
	if err != nil {
		t.Fatal(err)
	}
	if app.projectID != "mock-project-id" {
		t.Errorf("Project ID: %q; want: mock-project-id", app.projectID)
	}
	if app.creds == nil {
		t.Error("Credentials: nil; want creds")
	} else if len(app.creds.JSON) == 0 {
		t.Error("JSON: empty; want; non-empty")
	}
}

func TestAppDefault(t *testing.T) {
	current := os.Getenv(credEnvVar)

	if err := os.Setenv(credEnvVar, "testdata/service_account.json"); err != nil {
		t.Fatal(err)
	}
	defer os.Setenv(credEnvVar, current)

	app, err := NewApp(context.Background(), nil)
	if err != nil {
		t.Fatal(err)
	}

	if len(app.opts) != 1 {
		t.Errorf("Client opts: %d; want: 1", len(app.opts))
	}
	if app.creds == nil {
		t.Error("Credentials: nil; want creds")
	} else if len(app.creds.JSON) == 0 {
		t.Error("JSON: empty; want; non-empty")
	}
}

func TestAppDefaultWithInvalidFile(t *testing.T) {
	current := os.Getenv(credEnvVar)

	if err := os.Setenv(credEnvVar, "testdata/non_existing.json"); err != nil {
		t.Fatal(err)
	}
	defer os.Setenv(credEnvVar, current)

	app, err := NewApp(context.Background(), nil)
	if app != nil || err == nil {
		t.Errorf("NewApp() = (%v, %v); want: (nil, error)", app, err)
	}
}

func TestInvalidCredentialFile(t *testing.T) {
	invalidFiles := []string{
		"testdata",
		"testdata/plain_text.txt",
	}

	ctx := context.Background()
	for _, tc := range invalidFiles {
		app, err := NewApp(ctx, nil, option.WithCredentialsFile(tc))
		if app != nil || err == nil {
			t.Errorf("NewApp(%q) = (%v, %v); want: (nil, error)", tc, app, err)
		}
	}
}

func TestAuth(t *testing.T) {
	ctx := context.Background()
	app, err := NewApp(ctx, nil, option.WithCredentialsFile("testdata/service_account.json"))
	if err != nil {
		t.Fatal(err)
	}

	if c, err := app.Auth(ctx); c == nil || err != nil {
		t.Errorf("Auth() = (%v, %v); want (auth, nil)", c, err)
	}
}

func TestDatabase(t *testing.T) {
	ctx := context.Background()
	conf := &Config{DatabaseURL: "https://mock-db.firebaseio.com"}
	app, err := NewApp(ctx, conf, option.WithCredentialsFile("testdata/service_account.json"))
	if err != nil {
		t.Fatal(err)
	}

	if app.authOverride == nil || len(app.authOverride) != 0 {
		t.Errorf("AuthOverrides = %v; want = empty map", app.authOverride)
	}
	if c, err := app.Database(ctx); c == nil || err != nil {
		t.Errorf("Database() = (%v, %v); want (db, nil)", c, err)
	}
}

func TestDatabaseAuthOverrides(t *testing.T) {
	cases := []map[string]interface{}{
		nil,
		map[string]interface{}{},
		map[string]interface{}{"uid": "user1"},
	}
	for _, tc := range cases {
		ctx := context.Background()
		conf := &Config{
			AuthOverride: &tc,
			DatabaseURL:  "https://mock-db.firebaseio.com",
		}
		app, err := NewApp(ctx, conf, option.WithCredentialsFile("testdata/service_account.json"))
		if err != nil {
			t.Fatal(err)
		}

		if !reflect.DeepEqual(app.authOverride, tc) {
			t.Errorf("AuthOverrides = %v; want = %v", app.authOverride, tc)
		}
		if c, err := app.Database(ctx); c == nil || err != nil {
			t.Errorf("Database() = (%v, %v); want (db, nil)", c, err)
		}
	}
}

func TestStorage(t *testing.T) {
	ctx := context.Background()
	app, err := NewApp(ctx, nil, option.WithCredentialsFile("testdata/service_account.json"))
	if err != nil {
		t.Fatal(err)
	}

	if c, err := app.Storage(ctx); c == nil || err != nil {
		t.Errorf("Storage() = (%v, %v); want (auth, nil)", c, err)
	}
}

func TestFirestore(t *testing.T) {
	ctx := context.Background()
	app, err := NewApp(ctx, nil, option.WithCredentialsFile("testdata/service_account.json"))
	if err != nil {
		t.Fatal(err)
	}

	if c, err := app.Firestore(ctx); c == nil || err != nil {
		t.Errorf("Firestore() = (%v, %v); want (auth, nil)", c, err)
	}
}

func TestFirestoreWithProjectID(t *testing.T) {
	varName := "GCLOUD_PROJECT"
	current := os.Getenv(varName)

	if err := os.Setenv(varName, ""); err != nil {
		t.Fatal(err)
	}
	defer os.Setenv(varName, current)

	ctx := context.Background()
	config := &Config{ProjectID: "project-id"}
	app, err := NewApp(ctx, config, option.WithCredentialsFile("testdata/refresh_token.json"))
	if err != nil {
		t.Fatal(err)
	}

	if c, err := app.Firestore(ctx); c == nil || err != nil {
		t.Errorf("Firestore() = (%v, %v); want (auth, nil)", c, err)
	}
}

func TestFirestoreWithNoProjectID(t *testing.T) {
	varName := "GCLOUD_PROJECT"
	current := os.Getenv(varName)

	if err := os.Setenv(varName, ""); err != nil {
		t.Fatal(err)
	}
	defer os.Setenv(varName, current)

	ctx := context.Background()
	app, err := NewApp(ctx, nil, option.WithCredentialsFile("testdata/refresh_token.json"))
	if err != nil {
		t.Fatal(err)
	}

	if c, err := app.Firestore(ctx); c != nil || err == nil {
		t.Errorf("Firestore() = (%v, %v); want (nil, error)", c, err)
	}
}

func TestInstanceID(t *testing.T) {
	ctx := context.Background()
	app, err := NewApp(ctx, nil, option.WithCredentialsFile("testdata/service_account.json"))
	if err != nil {
		t.Fatal(err)
	}

	if c, err := app.InstanceID(ctx); c == nil || err != nil {
		t.Errorf("InstanceID() = (%v, %v); want (iid, nil)", c, err)
	}
}

func TestMessaging(t *testing.T) {
	ctx := context.Background()
	app, err := NewApp(ctx, nil, option.WithCredentialsFile("testdata/service_account.json"))
	if err != nil {
		t.Fatal(err)
	}

	if c, err := app.Messaging(ctx); c == nil || err != nil {
		t.Errorf("Messaging() = (%v, %v); want (iid, nil)", c, err)
	}
}

func TestCustomTokenSource(t *testing.T) {
	ctx := context.Background()
	ts := &testTokenSource{AccessToken: "mock-token-from-custom"}
	app, err := NewApp(ctx, nil, option.WithTokenSource(ts))
	if err != nil {
		t.Fatal(err)
	}

	client, _, err := transport.NewHTTPClient(ctx, app.opts...)
	if err != nil {
		t.Fatal(err)
	}

	var bearer string
	service := httptest.NewServer(http.HandlerFunc(func(w http.ResponseWriter, r *http.Request) {
		bearer = r.Header.Get("Authorization")
		w.Header().Set("Content-Type", "application/json")
		w.Write([]byte(`{"output": "test"}`))
	}))
	defer service.Close()

	resp, err := client.Get(service.URL)
	if err != nil {
		t.Fatal(err)
	}
	if resp.StatusCode != http.StatusOK {
		t.Errorf("Status: %d; want: %d", resp.StatusCode, http.StatusOK)
	}
	if bearer != "Bearer "+ts.AccessToken {
		t.Errorf("Bearer token: %q; want: %q", bearer, "Bearer "+ts.AccessToken)
	}
}

func TestVersion(t *testing.T) {
	segments := strings.Split(Version, ".")
	if len(segments) != 3 {
		t.Errorf("Incorrect number of segments: %d; want: 3", len(segments))
	}
	for _, segment := range segments {
		if _, err := strconv.Atoi(segment); err != nil {
			t.Errorf("Invalid segment in version number: %q; want integer", segment)
		}
	}
}

func TestAutoInit(t *testing.T) {
	var nullMap map[string]interface{}
	uidMap := map[string]interface{}{"uid": "test"}
	tests := []struct {
		name          string
		optionsConfig string
		initOptions   *Config
		wantOptions   *Config
	}{
		{
			"<env=nil,opts=nil>",
			"",
			nil,
			&Config{ProjectID: "mock-project-id"}, // from default creds here and below.
		},
		{
			"<env=file,opts=nil>",
			"testdata/firebase_config.json",
			nil,
			&Config{
				DatabaseURL:   "https://auto-init.database.url",
				ProjectID:     "auto-init-project-id",
				StorageBucket: "auto-init.storage.bucket",
			},
		},
		{
			"<env=string,opts=nil>",
			`{
				"databaseURL": "https://auto-init.database.url",
				"projectId": "auto-init-project-id",
				"storageBucket": "auto-init.storage.bucket"
			  }`,
			nil,
			&Config{
				DatabaseURL:   "https://auto-init.database.url",
				ProjectID:     "auto-init-project-id",
				StorageBucket: "auto-init.storage.bucket",
			},
		},
		{
			"<env=file_missing_fields,opts=nil>",
			"testdata/firebase_config_partial.json",
			nil,
			&Config{ProjectID: "auto-init-project-id"},
		},
		{
			"<env=string_missing_fields,opts=nil>",
			`{"projectId": "auto-init-project-id"}`,
			nil,
			&Config{ProjectID: "auto-init-project-id"},
		},
		{
			"<env=file,opts=non-empty>",
			"testdata/firebase_config_partial.json",
			&Config{StorageBucket: "sb1-mock"},
			&Config{
				ProjectID:     "mock-project-id",
				StorageBucket: "sb1-mock",
			},
		}, {
			"<env=string,opts=non-empty>",
			`{"projectId": "auto-init-project-id"}`,
			&Config{StorageBucket: "sb1-mock"},
			&Config{
				ProjectID:     "mock-project-id", // from default creds
				StorageBucket: "sb1-mock",
			},
		},
		{
			"<env=file,opts=empty>",
			"testdata/firebase_config_partial.json",
			&Config{},
			&Config{ProjectID: "mock-project-id"},
		},
		{
			"<env=string,opts=empty>",
			`{"projectId": "auto-init-project-id"}`,
			&Config{},
			&Config{ProjectID: "mock-project-id"},
		},
		{
			"<env=file_unknown_key,opts=nil>",
			"testdata/firebase_config_invalid_key.json",
			nil,
			&Config{
				ProjectID:     "mock-project-id", // from default creds
				StorageBucket: "auto-init.storage.bucket",
			},
		},
		{
			"<env=string_unknown_key,opts=nil>",
			`{
				"obviously_bad_key": "mock-project-id",
				"storageBucket": "auto-init.storage.bucket"
			}`,
			nil,
			&Config{
				ProjectID:     "mock-project-id",
				StorageBucket: "auto-init.storage.bucket",
			},
		},
		{
			"<env=string_null_auth_override,opts=nil>",
			`{
				"databaseURL": "https://auto-init.database.url",
				"projectId": "auto-init-project-id",
				"databaseAuthVariableOverride": null
			}`,
			nil,
			&Config{
				DatabaseURL:  "https://auto-init.database.url",
				ProjectID:    "auto-init-project-id",
				AuthOverride: &nullMap,
			},
		},
		{
			"<env=string_auth_override,opts=nil>",
			`{
				"databaseURL": "https://auto-init.database.url",
				"projectId": "auto-init-project-id",
				"databaseAuthVariableOverride": {"uid": "test"}
			}`,
			nil,
			&Config{
				DatabaseURL:  "https://auto-init.database.url",
				ProjectID:    "auto-init-project-id",
				AuthOverride: &uidMap,
			},
		},
	}

	credOld := overwriteEnv(credEnvVar, "testdata/service_account.json")
	defer reinstateEnv(credEnvVar, credOld)

	for _, test := range tests {
		t.Run(fmt.Sprintf("NewApp(%s)", test.name), func(t *testing.T) {
			overwriteEnv(firebaseEnvName, test.optionsConfig)
			app, err := NewApp(context.Background(), test.initOptions)
			if err != nil {
				t.Error(err)
			} else {
				compareConfig(app, test.wantOptions, t)
			}
		})
	}
}

func TestAutoInitInvalidFiles(t *testing.T) {
	tests := []struct {
		name      string
		filename  string
		wantError string
	}{
		{
			"NonexistingFile",
			"testdata/no_such_file.json",
			"open testdata/no_such_file.json: no such file or directory",
		},
		{
			"InvalidJSON",
			"testdata/firebase_config_invalid.json",
			"invalid character 'b' looking for beginning of value",
		},
		{
			"EmptyFile",
			"testdata/firebase_config_empty.json",
			"unexpected end of JSON input",
		},
	}
	credOld := overwriteEnv(credEnvVar, "testdata/service_account.json")
	defer reinstateEnv(credEnvVar, credOld)

	for _, test := range tests {
		t.Run(test.name, func(t *testing.T) {
			overwriteEnv(firebaseEnvName, test.filename)
			_, err := NewApp(context.Background(), nil)
			if err == nil || err.Error() != test.wantError {
				t.Errorf("got error = %s; want = %s", err, test.wantError)
			}
		})
	}
}

type testTokenSource struct {
	AccessToken string
	Expiry      time.Time
}

func (t *testTokenSource) Token() (*oauth2.Token, error) {
	return &oauth2.Token{
		AccessToken: t.AccessToken,
		Expiry:      t.Expiry,
	}, nil
}

func compareConfig(got *App, want *Config, t *testing.T) {
	if got.dbURL != want.DatabaseURL {
		t.Errorf("app.dbURL = %q; want = %q", got.dbURL, want.DatabaseURL)
	}
	if want.AuthOverride != nil {
		if !reflect.DeepEqual(got.authOverride, *want.AuthOverride) {
			t.Errorf("app.ao = %#v; want = %#v", got.authOverride, *want.AuthOverride)
		}
	} else if !reflect.DeepEqual(got.authOverride, defaultAuthOverrides) {
		t.Errorf("app.ao = %#v; want = nil", got.authOverride)
	}
	if got.projectID != want.ProjectID {
		t.Errorf("app.projectID = %q; want = %q", got.projectID, want.ProjectID)
	}
	if got.storageBucket != want.StorageBucket {
		t.Errorf("app.storageBucket = %q; want = %q", got.storageBucket, want.StorageBucket)
	}
}

// mockServiceAcct generates a service account configuration with the provided URL as the
// token_url value.
func mockServiceAcct(tokenURL string) ([]byte, error) {
	b, err := ioutil.ReadFile("testdata/service_account.json")
	if err != nil {
		return nil, err
	}

	var parsed map[string]interface{}
	if err := json.Unmarshal(b, &parsed); err != nil {
		return nil, err
	}
	parsed["token_uri"] = tokenURL
	return json.Marshal(parsed)
}

// initMockTokenServer starts a mock HTTP server that Apps can invoke during tests to obtain
// OAuth2 access tokens.
func initMockTokenServer() *httptest.Server {
	return httptest.NewServer(http.HandlerFunc(func(w http.ResponseWriter, r *http.Request) {
		w.Header().Set("Content-Type", "application/json")
		w.Write([]byte(`{
			"access_token": "mock-token",
			"scope": "user",
			"token_type": "bearer",
			"expires_in": 3600
		}`))
	}))
}

// overwriteEnv overwrites env variables, used in testsing.
func overwriteEnv(varName, newVal string) string {
	oldVal := os.Getenv(varName)
	if newVal == "" {
		if err := os.Unsetenv(varName); err != nil {
			log.Fatal(err)
		}
	} else if err := os.Setenv(varName, newVal); err != nil {
		log.Fatal(err)
	}
	return oldVal
}

// reinstateEnv restores the environment variable, will usually be used deferred with overwriteEnv.
func reinstateEnv(varName, oldVal string) {
	if len(varName) > 0 {
		os.Setenv(varName, oldVal)
	} else {
		os.Unsetenv(varName)
	}
}<|MERGE_RESOLUTION|>--- conflicted
+++ resolved
@@ -22,6 +22,7 @@
 	"net/http"
 	"net/http/httptest"
 	"os"
+	"reflect"
 	"strconv"
 	"strings"
 	"testing"
@@ -33,12 +34,6 @@
 
 	"encoding/json"
 
-<<<<<<< HEAD
-	"reflect"
-
-	"golang.org/x/net/context"
-=======
->>>>>>> 9d2e4a86
 	"golang.org/x/oauth2"
 	"google.golang.org/api/option"
 )
