--- conflicted
+++ resolved
@@ -1,9 +1,5 @@
 name: Continuous Integration
-<<<<<<< HEAD
-on: push
-=======
 on: pull_request
->>>>>>> dc5cf020
 jobs:
 
   build:
