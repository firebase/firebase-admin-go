--- conflicted
+++ resolved
@@ -1,13 +1,11 @@
 # Unreleased
 
-<<<<<<< HEAD
 - [added] Implemented the ability to create custom tokens without
   service account credentials.
 - [added] Added the `ServiceAccount` field to the `firebase.Config` struct.
-=======
+
 # v3.1.0
 
->>>>>>> 10499b49
 - [added] Added new functions for testing errors in the `iid` package
   (e.g. `iid.IsNotFound()`).
 - [fixed] `auth.UpdateUser()` and `auth.DeleteUser()` return the expected
