# Unreleased

<<<<<<< HEAD
- [fixed] Fixing error handling in FCM now check the key 
  `type.googleapis.com/google.firebase.fcm.v1.FcmError` to set ErrorCode.
=======
- [added] `messaging.ApsAlert` type now supports subtitle in its payload.
>>>>>>> 9f9a5634

# v3.4.0

- [added] `firebase.App` now provides a new `DatabaseWithURL()` function
  for initializing a database client from a URL.

# v3.3.0

- [fixed] Fixing a regression introduced in 3.2.0, where `VerifyIDToken()`
  cannot be used in App Engine.
- [added] `messaging.WebpushNotification` type now supports arbitrary key-value
  pairs in its payload.

# v3.2.0

- [added] Implemented the ability to create custom tokens without
  service account credentials.
- [added] Added the `ServiceAccount` field to the `firebase.Config` struct.
- [added] The Admin SDK can now read the Firebase/GCP project ID from
  both `GCLOUD_PROJECT` and `GOOGLE_CLOUD_PROJECT` environment
  variables.
- [fixed] Using the default, unauthorized HTTP client to retrieve
  public keys when verifying ID tokens.

# v3.1.0

- [added] Added new functions for testing errors in the `iid` package
  (e.g. `iid.IsNotFound()`).
- [fixed] `auth.UpdateUser()` and `auth.DeleteUser()` return the expected
  `UserNotFound` error when called with a non-existing uid.
- [added] Implemented the `auth.ImportUsers()` function for importing
  users into Firebase Auth in bulk.

# v3.0.0

- [changed] All functions that make network calls now take context as an argument.

# v2.7.0

- [added] Added several new functions for testing errors
  (e.g. `auth.IsUserNotFound()`).
- [added] Added support for setting the `mutable-content` property on
  FCM messages sent via APNS.
- [changed] Updated the error messages returned by the `messaging`
  package. These errors now contain the full details sent by the
  back-end server.

# v2.6.1

- [added] Added support for Go 1.6.
- [changed] Fixed a bug in the
  [`UnsubscribeFromTopic()`](https://godoc.org/firebase.google.com/go/messaging#Client.UnsubscribeFromTopic)
  function.
- [changed] Improved the error message returned by `GetUser()`,
  `GetUserByEmail()` and `GetUserByPhoneNumber()` APIs in
  [`auth`](https://godoc.org/firebase.google.com/go/auth) package.

# v2.6.0

- [changed] Improved error handling in FCM by mapping more server-side
  errors to client-side error codes.
- [added] Added the `db` package for interacting with the Firebase database.

# v2.5.0

- [changed] Import context from `golang.org/x/net` for 1.6 compatibility

### Cloud Messaging

- [added] Added the `messaging` package for sending Firebase notifications
  and managing topic subscriptions.

### Authentication

- [added] A new [`VerifyIDTokenAndCheckRevoked()`](https://godoc.org/firebase.google.com/go/auth#Client.VerifyIDToken)
  function has been added to check for revoked ID tokens.
- [added] A new [`RevokeRefreshTokens()`](https://godoc.org/firebase.google.com/go/auth#Client.RevokeRefreshTokens)
  function has been added to invalidate all refresh tokens issued to a user.
- [added] A new property `TokensValidAfterMillis` has been added to the
  ['UserRecord'](https://godoc.org/firebase.google.com/go/auth#UserRecord)
  type, which stores the time of the revocation truncated to 1 second accuracy.

# v2.4.0

### Initialization

- [added] The [`firebase.NewApp()`](https://godoc.org/firebase.google.com/go#NewApp)
  method can now be invoked without any arguments. This initializes an app
  using Google Application Default Credentials, and
  [`firebase.Config`](https://godoc.org/firebase.google.com/go#Config) loaded
  from the `FIREBASE_CONFIG` environment variable.

### Authentication

- [changed] The user management operations in the `auth` package now uses the
  [`identitytoolkit/v3`](https://google.golang.org/api/identitytoolkit/v3) library.
- [changed] The `ProviderID` field on the
  [`auth.UserRecord`](https://godoc.org/firebase.google.com/go/auth#UserRecord)
  type is now set to the constant value `firebase`.

# v2.3.0

- [added] A new [`InstanceID`](https://godoc.org/firebase.google.com/go#App.InstanceID)
  API that facilitates deleting instance IDs and associated user data from
  Firebase projects.

# v2.2.1

### Authentication

-  [changed] Adding the `X-Client-Version` to the headers in the API calls for
  tracking API usage.

# v2.2.0

### Authentication

- [added] A new user management API that supports querying and updating
  user accounts associated with a Firebase project. This adds `GetUser()`,
  `GetUserByEmail()`, `GetUserByPhoneNumber()`, `CreateUser()`, `UpdateUser()`,
  `DeleteUser()`, `Users()` and `SetCustomUserClaims()` functions to the
  [`auth.Client`](https://godoc.org/firebase.google.com/go/auth#Client) API.

# v2.1.0

- [added] A new [`Firestore` API](https://godoc.org/firebase.google.com/go#App.Firestore)
  that enables access to [Cloud Firestore](/docs/firestore) databases.

# v2.0.0

- [added] A new [Cloud Storage API](https://godoc.org/firebase.google.com/go/storage)
  that facilitates accessing Google Cloud Storage buckets using the
  [`cloud.google.com/go/storage`](https://cloud.google.com/go/storage)
  package.

### Authentication

- [changed] The [`Auth()`](https://godoc.org/firebase.google.com/go#App.Auth)
  API now accepts a `Context` argument. This breaking
  change enables passing different contexts to different services, instead
  of using a single context per [`App`](https://godoc.org/firebase.google.com/go#App).

# v1.0.2

### Authentication

- [changed] When deployed in the Google App Engine environment, the SDK can
  now leverage the utilities provided by the
  [App Engine SDK](https://cloud.google.com/appengine/docs/standard/go/reference)
  to sign JWT tokens. As a result, it is now possible to initialize the Admin
  SDK in App Engine without a service account JSON file, and still be able to
  call [`CustomToken()`](https://godoc.org/firebase.google.com/go/auth#Client.CustomToken)
  and [`CustomTokenWithClaims()`](https://godoc.org/firebase.google.com/go/auth#Client.CustomTokenWithClaims).

# v1.0.1

### Authentication

- [changed] Now uses the client options provided during
  [SDK initialization](https://godoc.org/firebase.google.com/go#NewApp) to
  create the [`http.Client`](https://godoc.org/net/http#Client) that is used
  to fetch public key certificates. This enables developers to use the ID token
  verification feature in environments like Google App Engine by providing a
  platform-specific `http.Client` using
  [`option.WithHTTPClient()`](https://godoc.org/google.golang.org/api/option#WithHTTPClient).

# v1.0.0

- [added] Initial release of the Admin Go SDK. See
  [Add the Firebase Admin SDK to your Server](/docs/admin/setup/) to get
  started.
- [added] You can configure the SDK to use service account credentials, user
  credentials (refresh tokens), or Google Cloud application default credentials
  to access your Firebase project.

### Authentication

- [added] The initial release includes the `CustomToken()`,
  `CustomTokenWithClaims()`, and `VerifyIDToken()` functions for minting custom
  authentication tokens and verifying Firebase ID tokens.<|MERGE_RESOLUTION|>--- conflicted
+++ resolved
@@ -1,11 +1,8 @@
 # Unreleased
 
-<<<<<<< HEAD
-- [fixed] Fixing error handling in FCM now check the key 
-  `type.googleapis.com/google.firebase.fcm.v1.FcmError` to set ErrorCode.
-=======
+- [fixed] Fixing error handling in FCM. The SDK now checks the key 
+  `type.googleapis.com/google.firebase.fcm.v1.FcmError` to set error code.
 - [added] `messaging.ApsAlert` type now supports subtitle in its payload.
->>>>>>> 9f9a5634
 
 # v3.4.0
 
