--- conflicted
+++ resolved
@@ -1,15 +1,12 @@
 # Unreleased
 
-<<<<<<< HEAD
 - [added] Added support for Go 1.6.
-=======
 - [changed] Fixed a bug in the
   [`UnsubscribeFromTopic()`](https://godoc.org/firebase.google.com/go/messaging#Client.UnsubscribeFromTopic)
   function.
 - [changed] Improved the error message returned by `GetUser()`,
   `GetUserByEmail()` and `GetUserByPhoneNumber()` APIs in
   [`auth`](https://godoc.org/firebase.google.com/go/auth) package.
->>>>>>> 9bd56f91
 
 # v2.6.0
 
