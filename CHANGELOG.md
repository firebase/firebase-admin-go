--- conflicted
+++ resolved
@@ -1,14 +1,11 @@
 # Unreleased
 
-<<<<<<< HEAD
 - [added] Implemented the ability to create custom tokens without
   service account credentials.
 - [added] Added the `ServiceAccount` field to the `firebase.Config` struct.
-=======
 - [added] The Admin SDK can now read the Firebase/GCP project ID from
   both `GCLOUD_PROJECT` and `GOOGLE_CLOUD_PROJECT` environment
   variables.
->>>>>>> 3d35edb8
 
 # v3.1.0
 
