# Unreleased
<<<<<<< HEAD

### Token revocation
- [added] A New ['VerifyIDTokenAndCheckRevoked(ctx, token)'](https://godoc.org/firebase.google.com/go/auth#Client.VerifyIDToken)
  method has been added to check for revoked ID tokens.
- [added] A new method ['RevokeRefreshTokens(uid)'](https://godoc.org/firebase.google.com/go/auth#Client.RevokeRefreshTokens)
  has been added to invalidate all refresh tokens issued to a user.
- [added] A new property 
  `TokensValidAfterMillis` has been added to the ['UserRecord'](https://godoc.org/firebase.google.com/go/auth#UserRecord).
  This property stores the time of the revocation truncated to 1 second accuracy.
=======
- Import context from golang.org/x/net/ for 1.6 compatibility
>>>>>>> c764f496

# v2.4.0

### Initialization

- [added] The [`firebase.NewApp()`](https://godoc.org/firebase.google.com/go#NewApp)
  method can now be invoked without any arguments. This initializes an app
  using Google Application Default Credentials, and
  [`firebase.Config`](https://godoc.org/firebase.google.com/go#Config) loaded
  from the `FIREBASE_CONFIG` environment variable.

### Authentication

- [changed] The user management operations in the `auth` package now uses the
  [`identitytoolkit/v3`](https://google.golang.org/api/identitytoolkit/v3) library.
- [changed] The `ProviderID` field on the
  [`auth.UserRecord`](https://godoc.org/firebase.google.com/go/auth#UserRecord)
  type is now set to the constant value `firebase`.

# v2.3.0

- [added] A new [`InstanceID`](https://godoc.org/firebase.google.com/go#App.InstanceID)
  API that facilitates deleting instance IDs and associated user data from
  Firebase projects.

# v2.2.1

### Authentication

-  [changed] Adding the `X-Client-Version` to the headers in the API calls for
  tracking API usage.

# v2.2.0

### Authentication

- [added] A new user management API that supports querying and updating
  user accounts associated with a Firebase project. This adds `GetUser()`,
  `GetUserByEmail()`, `GetUserByPhoneNumber()`, `CreateUser()`, `UpdateUser()`,
  `DeleteUser()`, `Users()` and `SetCustomUserClaims()` functions to the
  [`auth.Client`](https://godoc.org/firebase.google.com/go/auth#Client) API.

# v2.1.0

- [added] A new [`Firestore` API](https://godoc.org/firebase.google.com/go#App.Firestore)
  that enables access to [Cloud Firestore](/docs/firestore) databases.

# v2.0.0

- [added] A new [Cloud Storage API](https://godoc.org/firebase.google.com/go/storage)
  that facilitates accessing Google Cloud Storage buckets using the
  [`cloud.google.com/go/storage`](https://cloud.google.com/go/storage)
  package.

### Authentication

- [changed] The [`Auth()`](https://godoc.org/firebase.google.com/go#App.Auth)
  API now accepts a `Context` argument. This breaking
  change enables passing different contexts to different services, instead
  of using a single context per [`App`](https://godoc.org/firebase.google.com/go#App).

# v1.0.2

### Authentication

- [changed] When deployed in the Google App Engine environment, the SDK can
  now leverage the utilities provided by the
  [App Engine SDK](https://cloud.google.com/appengine/docs/standard/go/reference)
  to sign JWT tokens. As a result, it is now possible to initialize the Admin
  SDK in App Engine without a service account JSON file, and still be able to
  call [`CustomToken()`](https://godoc.org/firebase.google.com/go/auth#Client.CustomToken)
  and [`CustomTokenWithClaims()`](https://godoc.org/firebase.google.com/go/auth#Client.CustomTokenWithClaims).

# v1.0.1

### Authentication

- [changed] Now uses the client options provided during
  [SDK initialization](https://godoc.org/firebase.google.com/go#NewApp) to
  create the [`http.Client`](https://godoc.org/net/http#Client) that is used
  to fetch public key certificates. This enables developers to use the ID token
  verification feature in environments like Google App Engine by providing a
  platform-specific `http.Client` using
  [`option.WithHTTPClient()`](https://godoc.org/google.golang.org/api/option#WithHTTPClient).

# v1.0.0

- [added] Initial release of the Admin Go SDK. See
  [Add the Firebase Admin SDK to your Server](/docs/admin/setup/) to get
  started.
- [added] You can configure the SDK to use service account credentials, user
  credentials (refresh tokens), or Google Cloud application default credentials
  to access your Firebase project.

### Authentication

- [added] The initial release includes the `CustomToken()`,
  `CustomTokenWithClaims()`, and `VerifyIDToken()` functions for minting custom
  authentication tokens and verifying Firebase ID tokens.<|MERGE_RESOLUTION|>--- conflicted
+++ resolved
@@ -1,5 +1,4 @@
 # Unreleased
-<<<<<<< HEAD
 
 ### Token revocation
 - [added] A New ['VerifyIDTokenAndCheckRevoked(ctx, token)'](https://godoc.org/firebase.google.com/go/auth#Client.VerifyIDToken)
@@ -9,9 +8,8 @@
 - [added] A new property 
   `TokensValidAfterMillis` has been added to the ['UserRecord'](https://godoc.org/firebase.google.com/go/auth#UserRecord).
   This property stores the time of the revocation truncated to 1 second accuracy.
-=======
+  
 - Import context from golang.org/x/net/ for 1.6 compatibility
->>>>>>> c764f496
 
 # v2.4.0
 
