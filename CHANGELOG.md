# Unreleased

<<<<<<< HEAD
- [fixed] `auth.UpdateUser()` and `auth.DeleteUser()` returns the expected
  `UserNotFound` errors when called with a non-existing uid.
=======
- [added] Implemented the `auth.ImportUsers()` function for importing
  users into Firebase Auth in bulk.
>>>>>>> 27160ef7

# v3.0.0

- [changed] All functions that make network calls now take context as an argument.

# v2.7.0

- [added] Added several new functions for testing errors
  (e.g. `auth.IsUserNotFound()`).
- [added] Added support for setting the `mutable-content` property on
  FCM messages sent via APNS.
- [changed] Updated the error messages returned by the `messaging`
  package. These errors now contain the full details sent by the
  back-end server.

# v2.6.1

- [added] Added support for Go 1.6.
- [changed] Fixed a bug in the
  [`UnsubscribeFromTopic()`](https://godoc.org/firebase.google.com/go/messaging#Client.UnsubscribeFromTopic)
  function.
- [changed] Improved the error message returned by `GetUser()`,
  `GetUserByEmail()` and `GetUserByPhoneNumber()` APIs in
  [`auth`](https://godoc.org/firebase.google.com/go/auth) package.

# v2.6.0

- [changed] Improved error handling in FCM by mapping more server-side
  errors to client-side error codes.
- [added] Added the `db` package for interacting with the Firebase database.

# v2.5.0

- [changed] Import context from `golang.org/x/net` for 1.6 compatibility

### Cloud Messaging

- [added] Added the `messaging` package for sending Firebase notifications
  and managing topic subscriptions.

### Authentication

- [added] A new [`VerifyIDTokenAndCheckRevoked()`](https://godoc.org/firebase.google.com/go/auth#Client.VerifyIDToken)
  function has been added to check for revoked ID tokens.
- [added] A new [`RevokeRefreshTokens()`](https://godoc.org/firebase.google.com/go/auth#Client.RevokeRefreshTokens)
  function has been added to invalidate all refresh tokens issued to a user.
- [added] A new property `TokensValidAfterMillis` has been added to the
  ['UserRecord'](https://godoc.org/firebase.google.com/go/auth#UserRecord)
  type, which stores the time of the revocation truncated to 1 second accuracy.

# v2.4.0

### Initialization

- [added] The [`firebase.NewApp()`](https://godoc.org/firebase.google.com/go#NewApp)
  method can now be invoked without any arguments. This initializes an app
  using Google Application Default Credentials, and
  [`firebase.Config`](https://godoc.org/firebase.google.com/go#Config) loaded
  from the `FIREBASE_CONFIG` environment variable.

### Authentication

- [changed] The user management operations in the `auth` package now uses the
  [`identitytoolkit/v3`](https://google.golang.org/api/identitytoolkit/v3) library.
- [changed] The `ProviderID` field on the
  [`auth.UserRecord`](https://godoc.org/firebase.google.com/go/auth#UserRecord)
  type is now set to the constant value `firebase`.

# v2.3.0

- [added] A new [`InstanceID`](https://godoc.org/firebase.google.com/go#App.InstanceID)
  API that facilitates deleting instance IDs and associated user data from
  Firebase projects.

# v2.2.1

### Authentication

-  [changed] Adding the `X-Client-Version` to the headers in the API calls for
  tracking API usage.

# v2.2.0

### Authentication

- [added] A new user management API that supports querying and updating
  user accounts associated with a Firebase project. This adds `GetUser()`,
  `GetUserByEmail()`, `GetUserByPhoneNumber()`, `CreateUser()`, `UpdateUser()`,
  `DeleteUser()`, `Users()` and `SetCustomUserClaims()` functions to the
  [`auth.Client`](https://godoc.org/firebase.google.com/go/auth#Client) API.

# v2.1.0

- [added] A new [`Firestore` API](https://godoc.org/firebase.google.com/go#App.Firestore)
  that enables access to [Cloud Firestore](/docs/firestore) databases.

# v2.0.0

- [added] A new [Cloud Storage API](https://godoc.org/firebase.google.com/go/storage)
  that facilitates accessing Google Cloud Storage buckets using the
  [`cloud.google.com/go/storage`](https://cloud.google.com/go/storage)
  package.

### Authentication

- [changed] The [`Auth()`](https://godoc.org/firebase.google.com/go#App.Auth)
  API now accepts a `Context` argument. This breaking
  change enables passing different contexts to different services, instead
  of using a single context per [`App`](https://godoc.org/firebase.google.com/go#App).

# v1.0.2

### Authentication

- [changed] When deployed in the Google App Engine environment, the SDK can
  now leverage the utilities provided by the
  [App Engine SDK](https://cloud.google.com/appengine/docs/standard/go/reference)
  to sign JWT tokens. As a result, it is now possible to initialize the Admin
  SDK in App Engine without a service account JSON file, and still be able to
  call [`CustomToken()`](https://godoc.org/firebase.google.com/go/auth#Client.CustomToken)
  and [`CustomTokenWithClaims()`](https://godoc.org/firebase.google.com/go/auth#Client.CustomTokenWithClaims).

# v1.0.1

### Authentication

- [changed] Now uses the client options provided during
  [SDK initialization](https://godoc.org/firebase.google.com/go#NewApp) to
  create the [`http.Client`](https://godoc.org/net/http#Client) that is used
  to fetch public key certificates. This enables developers to use the ID token
  verification feature in environments like Google App Engine by providing a
  platform-specific `http.Client` using
  [`option.WithHTTPClient()`](https://godoc.org/google.golang.org/api/option#WithHTTPClient).

# v1.0.0

- [added] Initial release of the Admin Go SDK. See
  [Add the Firebase Admin SDK to your Server](/docs/admin/setup/) to get
  started.
- [added] You can configure the SDK to use service account credentials, user
  credentials (refresh tokens), or Google Cloud application default credentials
  to access your Firebase project.

### Authentication

- [added] The initial release includes the `CustomToken()`,
  `CustomTokenWithClaims()`, and `VerifyIDToken()` functions for minting custom
  authentication tokens and verifying Firebase ID tokens.<|MERGE_RESOLUTION|>--- conflicted
+++ resolved
@@ -1,12 +1,9 @@
 # Unreleased
 
-<<<<<<< HEAD
 - [fixed] `auth.UpdateUser()` and `auth.DeleteUser()` returns the expected
   `UserNotFound` errors when called with a non-existing uid.
-=======
 - [added] Implemented the `auth.ImportUsers()` function for importing
   users into Firebase Auth in bulk.
->>>>>>> 27160ef7
 
 # v3.0.0
 
