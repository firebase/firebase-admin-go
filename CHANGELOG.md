# Unreleased

<<<<<<< HEAD
- [added] `messaging.AndroidNotification`type now supports channel_id.
=======
- [dropped] Dropped support for Go 1.8 and earlier.
- [fixed] Fixing error handling in FCM. The SDK now checks the key 
  `type.googleapis.com/google.firebase.fcm.v1.FcmError` to set error code.
- [added] `messaging.ApsAlert` type now supports subtitle in its payload.
>>>>>>> 5741cc6f

# v3.4.0

- [added] `firebase.App` now provides a new `DatabaseWithURL()` function
  for initializing a database client from a URL.

# v3.3.0

- [fixed] Fixing a regression introduced in 3.2.0, where `VerifyIDToken()`
  cannot be used in App Engine.
- [added] `messaging.WebpushNotification` type now supports arbitrary key-value
  pairs in its payload.

# v3.2.0

- [added] Implemented the ability to create custom tokens without
  service account credentials.
- [added] Added the `ServiceAccount` field to the `firebase.Config` struct.
- [added] The Admin SDK can now read the Firebase/GCP project ID from
  both `GCLOUD_PROJECT` and `GOOGLE_CLOUD_PROJECT` environment
  variables.
- [fixed] Using the default, unauthorized HTTP client to retrieve
  public keys when verifying ID tokens.

# v3.1.0

- [added] Added new functions for testing errors in the `iid` package
  (e.g. `iid.IsNotFound()`).
- [fixed] `auth.UpdateUser()` and `auth.DeleteUser()` return the expected
  `UserNotFound` error when called with a non-existing uid.
- [added] Implemented the `auth.ImportUsers()` function for importing
  users into Firebase Auth in bulk.

# v3.0.0

- [changed] All functions that make network calls now take context as an argument.

# v2.7.0

- [added] Added several new functions for testing errors
  (e.g. `auth.IsUserNotFound()`).
- [added] Added support for setting the `mutable-content` property on
  FCM messages sent via APNS.
- [changed] Updated the error messages returned by the `messaging`
  package. These errors now contain the full details sent by the
  back-end server.

# v2.6.1

- [added] Added support for Go 1.6.
- [changed] Fixed a bug in the
  [`UnsubscribeFromTopic()`](https://godoc.org/firebase.google.com/go/messaging#Client.UnsubscribeFromTopic)
  function.
- [changed] Improved the error message returned by `GetUser()`,
  `GetUserByEmail()` and `GetUserByPhoneNumber()` APIs in
  [`auth`](https://godoc.org/firebase.google.com/go/auth) package.

# v2.6.0

- [changed] Improved error handling in FCM by mapping more server-side
  errors to client-side error codes.
- [added] Added the `db` package for interacting with the Firebase database.

# v2.5.0

- [changed] Import context from `golang.org/x/net` for 1.6 compatibility

### Cloud Messaging

- [added] Added the `messaging` package for sending Firebase notifications
  and managing topic subscriptions.

### Authentication

- [added] A new [`VerifyIDTokenAndCheckRevoked()`](https://godoc.org/firebase.google.com/go/auth#Client.VerifyIDToken)
  function has been added to check for revoked ID tokens.
- [added] A new [`RevokeRefreshTokens()`](https://godoc.org/firebase.google.com/go/auth#Client.RevokeRefreshTokens)
  function has been added to invalidate all refresh tokens issued to a user.
- [added] A new property `TokensValidAfterMillis` has been added to the
  ['UserRecord'](https://godoc.org/firebase.google.com/go/auth#UserRecord)
  type, which stores the time of the revocation truncated to 1 second accuracy.

# v2.4.0

### Initialization

- [added] The [`firebase.NewApp()`](https://godoc.org/firebase.google.com/go#NewApp)
  method can now be invoked without any arguments. This initializes an app
  using Google Application Default Credentials, and
  [`firebase.Config`](https://godoc.org/firebase.google.com/go#Config) loaded
  from the `FIREBASE_CONFIG` environment variable.

### Authentication

- [changed] The user management operations in the `auth` package now uses the
  [`identitytoolkit/v3`](https://google.golang.org/api/identitytoolkit/v3) library.
- [changed] The `ProviderID` field on the
  [`auth.UserRecord`](https://godoc.org/firebase.google.com/go/auth#UserRecord)
  type is now set to the constant value `firebase`.

# v2.3.0

- [added] A new [`InstanceID`](https://godoc.org/firebase.google.com/go#App.InstanceID)
  API that facilitates deleting instance IDs and associated user data from
  Firebase projects.

# v2.2.1

### Authentication

-  [changed] Adding the `X-Client-Version` to the headers in the API calls for
  tracking API usage.

# v2.2.0

### Authentication

- [added] A new user management API that supports querying and updating
  user accounts associated with a Firebase project. This adds `GetUser()`,
  `GetUserByEmail()`, `GetUserByPhoneNumber()`, `CreateUser()`, `UpdateUser()`,
  `DeleteUser()`, `Users()` and `SetCustomUserClaims()` functions to the
  [`auth.Client`](https://godoc.org/firebase.google.com/go/auth#Client) API.

# v2.1.0

- [added] A new [`Firestore` API](https://godoc.org/firebase.google.com/go#App.Firestore)
  that enables access to [Cloud Firestore](/docs/firestore) databases.

# v2.0.0

- [added] A new [Cloud Storage API](https://godoc.org/firebase.google.com/go/storage)
  that facilitates accessing Google Cloud Storage buckets using the
  [`cloud.google.com/go/storage`](https://cloud.google.com/go/storage)
  package.

### Authentication

- [changed] The [`Auth()`](https://godoc.org/firebase.google.com/go#App.Auth)
  API now accepts a `Context` argument. This breaking
  change enables passing different contexts to different services, instead
  of using a single context per [`App`](https://godoc.org/firebase.google.com/go#App).

# v1.0.2

### Authentication

- [changed] When deployed in the Google App Engine environment, the SDK can
  now leverage the utilities provided by the
  [App Engine SDK](https://cloud.google.com/appengine/docs/standard/go/reference)
  to sign JWT tokens. As a result, it is now possible to initialize the Admin
  SDK in App Engine without a service account JSON file, and still be able to
  call [`CustomToken()`](https://godoc.org/firebase.google.com/go/auth#Client.CustomToken)
  and [`CustomTokenWithClaims()`](https://godoc.org/firebase.google.com/go/auth#Client.CustomTokenWithClaims).

# v1.0.1

### Authentication

- [changed] Now uses the client options provided during
  [SDK initialization](https://godoc.org/firebase.google.com/go#NewApp) to
  create the [`http.Client`](https://godoc.org/net/http#Client) that is used
  to fetch public key certificates. This enables developers to use the ID token
  verification feature in environments like Google App Engine by providing a
  platform-specific `http.Client` using
  [`option.WithHTTPClient()`](https://godoc.org/google.golang.org/api/option#WithHTTPClient).

# v1.0.0

- [added] Initial release of the Admin Go SDK. See
  [Add the Firebase Admin SDK to your Server](/docs/admin/setup/) to get
  started.
- [added] You can configure the SDK to use service account credentials, user
  credentials (refresh tokens), or Google Cloud application default credentials
  to access your Firebase project.

### Authentication

- [added] The initial release includes the `CustomToken()`,
  `CustomTokenWithClaims()`, and `VerifyIDToken()` functions for minting custom
  authentication tokens and verifying Firebase ID tokens.<|MERGE_RESOLUTION|>--- conflicted
+++ resolved
@@ -1,13 +1,10 @@
 # Unreleased
 
-<<<<<<< HEAD
 - [added] `messaging.AndroidNotification`type now supports channel_id.
-=======
 - [dropped] Dropped support for Go 1.8 and earlier.
 - [fixed] Fixing error handling in FCM. The SDK now checks the key 
   `type.googleapis.com/google.firebase.fcm.v1.FcmError` to set error code.
 - [added] `messaging.ApsAlert` type now supports subtitle in its payload.
->>>>>>> 5741cc6f
 
 # v3.4.0
 
