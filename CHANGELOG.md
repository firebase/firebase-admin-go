--- conflicted
+++ resolved
@@ -1,12 +1,9 @@
 # Unreleased
 
-<<<<<<< HEAD
 - [added] Added new functions for testing errors in the `iid` package
   (e.g. `iid.IsNotFound()`).
-=======
 - [fixed] `auth.UpdateUser()` and `auth.DeleteUser()` return the expected
   `UserNotFound` error when called with a non-existing uid.
->>>>>>> f4e3edb3
 - [added] Implemented the `auth.ImportUsers()` function for importing
   users into Firebase Auth in bulk.
 
