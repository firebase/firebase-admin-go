# Unreleased

<<<<<<< HEAD
- [added] `messaging.Aps` type now supports critical sound in its payload.
=======
# v3.5.0

- [added] `messaging.AndroidNotification` type now supports `channel_id`.
>>>>>>> d6617380
- [dropped] Dropped support for Go 1.8 and earlier.
- [fixed] Fixing error handling in FCM. The SDK now checks the key 
  `type.googleapis.com/google.firebase.fcm.v1.FcmError` to set error code.
- [added] `messaging.ApsAlert` type now supports subtitle in its payload.
- [added] `messaging.WebpushConfig` type now supports fcmOptions in its payload.

# v3.4.0

- [added] `firebase.App` now provides a new `DatabaseWithURL()` function
  for initializing a database client from a URL.

# v3.3.0

- [fixed] Fixing a regression introduced in 3.2.0, where `VerifyIDToken()`
  cannot be used in App Engine.
- [added] `messaging.WebpushNotification` type now supports arbitrary key-value
  pairs in its payload.

# v3.2.0

- [added] Implemented the ability to create custom tokens without
  service account credentials.
- [added] Added the `ServiceAccount` field to the `firebase.Config` struct.
- [added] The Admin SDK can now read the Firebase/GCP project ID from
  both `GCLOUD_PROJECT` and `GOOGLE_CLOUD_PROJECT` environment
  variables.
- [fixed] Using the default, unauthorized HTTP client to retrieve
  public keys when verifying ID tokens.

# v3.1.0

- [added] Added new functions for testing errors in the `iid` package
  (e.g. `iid.IsNotFound()`).
- [fixed] `auth.UpdateUser()` and `auth.DeleteUser()` return the expected
  `UserNotFound` error when called with a non-existing uid.
- [added] Implemented the `auth.ImportUsers()` function for importing
  users into Firebase Auth in bulk.

# v3.0.0

- [changed] All functions that make network calls now take context as an argument.

# v2.7.0

- [added] Added several new functions for testing errors
  (e.g. `auth.IsUserNotFound()`).
- [added] Added support for setting the `mutable-content` property on
  FCM messages sent via APNS.
- [changed] Updated the error messages returned by the `messaging`
  package. These errors now contain the full details sent by the
  back-end server.

# v2.6.1

- [added] Added support for Go 1.6.
- [changed] Fixed a bug in the
  [`UnsubscribeFromTopic()`](https://godoc.org/firebase.google.com/go/messaging#Client.UnsubscribeFromTopic)
  function.
- [changed] Improved the error message returned by `GetUser()`,
  `GetUserByEmail()` and `GetUserByPhoneNumber()` APIs in
  [`auth`](https://godoc.org/firebase.google.com/go/auth) package.

# v2.6.0

- [changed] Improved error handling in FCM by mapping more server-side
  errors to client-side error codes.
- [added] Added the `db` package for interacting with the Firebase database.

# v2.5.0

- [changed] Import context from `golang.org/x/net` for 1.6 compatibility

### Cloud Messaging

- [added] Added the `messaging` package for sending Firebase notifications
  and managing topic subscriptions.

### Authentication

- [added] A new [`VerifyIDTokenAndCheckRevoked()`](https://godoc.org/firebase.google.com/go/auth#Client.VerifyIDToken)
  function has been added to check for revoked ID tokens.
- [added] A new [`RevokeRefreshTokens()`](https://godoc.org/firebase.google.com/go/auth#Client.RevokeRefreshTokens)
  function has been added to invalidate all refresh tokens issued to a user.
- [added] A new property `TokensValidAfterMillis` has been added to the
  ['UserRecord'](https://godoc.org/firebase.google.com/go/auth#UserRecord)
  type, which stores the time of the revocation truncated to 1 second accuracy.

# v2.4.0

### Initialization

- [added] The [`firebase.NewApp()`](https://godoc.org/firebase.google.com/go#NewApp)
  method can now be invoked without any arguments. This initializes an app
  using Google Application Default Credentials, and
  [`firebase.Config`](https://godoc.org/firebase.google.com/go#Config) loaded
  from the `FIREBASE_CONFIG` environment variable.

### Authentication

- [changed] The user management operations in the `auth` package now uses the
  [`identitytoolkit/v3`](https://google.golang.org/api/identitytoolkit/v3) library.
- [changed] The `ProviderID` field on the
  [`auth.UserRecord`](https://godoc.org/firebase.google.com/go/auth#UserRecord)
  type is now set to the constant value `firebase`.

# v2.3.0

- [added] A new [`InstanceID`](https://godoc.org/firebase.google.com/go#App.InstanceID)
  API that facilitates deleting instance IDs and associated user data from
  Firebase projects.

# v2.2.1

### Authentication

-  [changed] Adding the `X-Client-Version` to the headers in the API calls for
  tracking API usage.

# v2.2.0

### Authentication

- [added] A new user management API that supports querying and updating
  user accounts associated with a Firebase project. This adds `GetUser()`,
  `GetUserByEmail()`, `GetUserByPhoneNumber()`, `CreateUser()`, `UpdateUser()`,
  `DeleteUser()`, `Users()` and `SetCustomUserClaims()` functions to the
  [`auth.Client`](https://godoc.org/firebase.google.com/go/auth#Client) API.

# v2.1.0

- [added] A new [`Firestore` API](https://godoc.org/firebase.google.com/go#App.Firestore)
  that enables access to [Cloud Firestore](/docs/firestore) databases.

# v2.0.0

- [added] A new [Cloud Storage API](https://godoc.org/firebase.google.com/go/storage)
  that facilitates accessing Google Cloud Storage buckets using the
  [`cloud.google.com/go/storage`](https://cloud.google.com/go/storage)
  package.

### Authentication

- [changed] The [`Auth()`](https://godoc.org/firebase.google.com/go#App.Auth)
  API now accepts a `Context` argument. This breaking
  change enables passing different contexts to different services, instead
  of using a single context per [`App`](https://godoc.org/firebase.google.com/go#App).

# v1.0.2

### Authentication

- [changed] When deployed in the Google App Engine environment, the SDK can
  now leverage the utilities provided by the
  [App Engine SDK](https://cloud.google.com/appengine/docs/standard/go/reference)
  to sign JWT tokens. As a result, it is now possible to initialize the Admin
  SDK in App Engine without a service account JSON file, and still be able to
  call [`CustomToken()`](https://godoc.org/firebase.google.com/go/auth#Client.CustomToken)
  and [`CustomTokenWithClaims()`](https://godoc.org/firebase.google.com/go/auth#Client.CustomTokenWithClaims).

# v1.0.1

### Authentication

- [changed] Now uses the client options provided during
  [SDK initialization](https://godoc.org/firebase.google.com/go#NewApp) to
  create the [`http.Client`](https://godoc.org/net/http#Client) that is used
  to fetch public key certificates. This enables developers to use the ID token
  verification feature in environments like Google App Engine by providing a
  platform-specific `http.Client` using
  [`option.WithHTTPClient()`](https://godoc.org/google.golang.org/api/option#WithHTTPClient).

# v1.0.0

- [added] Initial release of the Admin Go SDK. See
  [Add the Firebase Admin SDK to your Server](/docs/admin/setup/) to get
  started.
- [added] You can configure the SDK to use service account credentials, user
  credentials (refresh tokens), or Google Cloud application default credentials
  to access your Firebase project.

### Authentication

- [added] The initial release includes the `CustomToken()`,
  `CustomTokenWithClaims()`, and `VerifyIDToken()` functions for minting custom
  authentication tokens and verifying Firebase ID tokens.<|MERGE_RESOLUTION|>--- conflicted
+++ resolved
@@ -1,12 +1,10 @@
 # Unreleased
 
-<<<<<<< HEAD
 - [added] `messaging.Aps` type now supports critical sound in its payload.
-=======
+
 # v3.5.0
 
 - [added] `messaging.AndroidNotification` type now supports `channel_id`.
->>>>>>> d6617380
 - [dropped] Dropped support for Go 1.8 and earlier.
 - [fixed] Fixing error handling in FCM. The SDK now checks the key 
   `type.googleapis.com/google.firebase.fcm.v1.FcmError` to set error code.
