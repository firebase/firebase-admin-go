# Unreleased

<<<<<<< HEAD
- [dropped] Dropped support for Go 1.8 and earlier.
=======
- [fixed] Fixing error handling in FCM. The SDK now checks the key 
  `type.googleapis.com/google.firebase.fcm.v1.FcmError` to set error code.
- [added] `messaging.ApsAlert` type now supports subtitle in its payload.
>>>>>>> fe1e7a0d

# v3.4.0

- [added] `firebase.App` now provides a new `DatabaseWithURL()` function
  for initializing a database client from a URL.

# v3.3.0

- [fixed] Fixing a regression introduced in 3.2.0, where `VerifyIDToken()`
  cannot be used in App Engine.
- [added] `messaging.WebpushNotification` type now supports arbitrary key-value
  pairs in its payload.

# v3.2.0

- [added] Implemented the ability to create custom tokens without
  service account credentials.
- [added] Added the `ServiceAccount` field to the `firebase.Config` struct.
- [added] The Admin SDK can now read the Firebase/GCP project ID from
  both `GCLOUD_PROJECT` and `GOOGLE_CLOUD_PROJECT` environment
  variables.
- [fixed] Using the default, unauthorized HTTP client to retrieve
  public keys when verifying ID tokens.

# v3.1.0

- [added] Added new functions for testing errors in the `iid` package
  (e.g. `iid.IsNotFound()`).
- [fixed] `auth.UpdateUser()` and `auth.DeleteUser()` return the expected
  `UserNotFound` error when called with a non-existing uid.
- [added] Implemented the `auth.ImportUsers()` function for importing
  users into Firebase Auth in bulk.

# v3.0.0

- [changed] All functions that make network calls now take context as an argument.

# v2.7.0

- [added] Added several new functions for testing errors
  (e.g. `auth.IsUserNotFound()`).
- [added] Added support for setting the `mutable-content` property on
  FCM messages sent via APNS.
- [changed] Updated the error messages returned by the `messaging`
  package. These errors now contain the full details sent by the
  back-end server.

# v2.6.1

- [added] Added support for Go 1.6.
- [changed] Fixed a bug in the
  [`UnsubscribeFromTopic()`](https://godoc.org/firebase.google.com/go/messaging#Client.UnsubscribeFromTopic)
  function.
- [changed] Improved the error message returned by `GetUser()`,
  `GetUserByEmail()` and `GetUserByPhoneNumber()` APIs in
  [`auth`](https://godoc.org/firebase.google.com/go/auth) package.

# v2.6.0

- [changed] Improved error handling in FCM by mapping more server-side
  errors to client-side error codes.
- [added] Added the `db` package for interacting with the Firebase database.

# v2.5.0

- [changed] Import context from `golang.org/x/net` for 1.6 compatibility

### Cloud Messaging

- [added] Added the `messaging` package for sending Firebase notifications
  and managing topic subscriptions.

### Authentication

- [added] A new [`VerifyIDTokenAndCheckRevoked()`](https://godoc.org/firebase.google.com/go/auth#Client.VerifyIDToken)
  function has been added to check for revoked ID tokens.
- [added] A new [`RevokeRefreshTokens()`](https://godoc.org/firebase.google.com/go/auth#Client.RevokeRefreshTokens)
  function has been added to invalidate all refresh tokens issued to a user.
- [added] A new property `TokensValidAfterMillis` has been added to the
  ['UserRecord'](https://godoc.org/firebase.google.com/go/auth#UserRecord)
  type, which stores the time of the revocation truncated to 1 second accuracy.

# v2.4.0

### Initialization

- [added] The [`firebase.NewApp()`](https://godoc.org/firebase.google.com/go#NewApp)
  method can now be invoked without any arguments. This initializes an app
  using Google Application Default Credentials, and
  [`firebase.Config`](https://godoc.org/firebase.google.com/go#Config) loaded
  from the `FIREBASE_CONFIG` environment variable.

### Authentication

- [changed] The user management operations in the `auth` package now uses the
  [`identitytoolkit/v3`](https://google.golang.org/api/identitytoolkit/v3) library.
- [changed] The `ProviderID` field on the
  [`auth.UserRecord`](https://godoc.org/firebase.google.com/go/auth#UserRecord)
  type is now set to the constant value `firebase`.

# v2.3.0

- [added] A new [`InstanceID`](https://godoc.org/firebase.google.com/go#App.InstanceID)
  API that facilitates deleting instance IDs and associated user data from
  Firebase projects.

# v2.2.1

### Authentication

-  [changed] Adding the `X-Client-Version` to the headers in the API calls for
  tracking API usage.

# v2.2.0

### Authentication

- [added] A new user management API that supports querying and updating
  user accounts associated with a Firebase project. This adds `GetUser()`,
  `GetUserByEmail()`, `GetUserByPhoneNumber()`, `CreateUser()`, `UpdateUser()`,
  `DeleteUser()`, `Users()` and `SetCustomUserClaims()` functions to the
  [`auth.Client`](https://godoc.org/firebase.google.com/go/auth#Client) API.

# v2.1.0

- [added] A new [`Firestore` API](https://godoc.org/firebase.google.com/go#App.Firestore)
  that enables access to [Cloud Firestore](/docs/firestore) databases.

# v2.0.0

- [added] A new [Cloud Storage API](https://godoc.org/firebase.google.com/go/storage)
  that facilitates accessing Google Cloud Storage buckets using the
  [`cloud.google.com/go/storage`](https://cloud.google.com/go/storage)
  package.

### Authentication

- [changed] The [`Auth()`](https://godoc.org/firebase.google.com/go#App.Auth)
  API now accepts a `Context` argument. This breaking
  change enables passing different contexts to different services, instead
  of using a single context per [`App`](https://godoc.org/firebase.google.com/go#App).

# v1.0.2

### Authentication

- [changed] When deployed in the Google App Engine environment, the SDK can
  now leverage the utilities provided by the
  [App Engine SDK](https://cloud.google.com/appengine/docs/standard/go/reference)
  to sign JWT tokens. As a result, it is now possible to initialize the Admin
  SDK in App Engine without a service account JSON file, and still be able to
  call [`CustomToken()`](https://godoc.org/firebase.google.com/go/auth#Client.CustomToken)
  and [`CustomTokenWithClaims()`](https://godoc.org/firebase.google.com/go/auth#Client.CustomTokenWithClaims).

# v1.0.1

### Authentication

- [changed] Now uses the client options provided during
  [SDK initialization](https://godoc.org/firebase.google.com/go#NewApp) to
  create the [`http.Client`](https://godoc.org/net/http#Client) that is used
  to fetch public key certificates. This enables developers to use the ID token
  verification feature in environments like Google App Engine by providing a
  platform-specific `http.Client` using
  [`option.WithHTTPClient()`](https://godoc.org/google.golang.org/api/option#WithHTTPClient).

# v1.0.0

- [added] Initial release of the Admin Go SDK. See
  [Add the Firebase Admin SDK to your Server](/docs/admin/setup/) to get
  started.
- [added] You can configure the SDK to use service account credentials, user
  credentials (refresh tokens), or Google Cloud application default credentials
  to access your Firebase project.

### Authentication

- [added] The initial release includes the `CustomToken()`,
  `CustomTokenWithClaims()`, and `VerifyIDToken()` functions for minting custom
  authentication tokens and verifying Firebase ID tokens.<|MERGE_RESOLUTION|>--- conflicted
+++ resolved
@@ -1,12 +1,9 @@
 # Unreleased
 
-<<<<<<< HEAD
 - [dropped] Dropped support for Go 1.8 and earlier.
-=======
 - [fixed] Fixing error handling in FCM. The SDK now checks the key 
   `type.googleapis.com/google.firebase.fcm.v1.FcmError` to set error code.
 - [added] `messaging.ApsAlert` type now supports subtitle in its payload.
->>>>>>> fe1e7a0d
 
 # v3.4.0
 
